version: 2.1
jobs:
  go-postgres:
    docker:
      - image: smartcontract/builder:1.0.31
      - image: circleci/postgres:11-alpine
        environment:
          POSTGRES_USER: circleci_postgres
          POSTGRES_DB: circleci_test
    environment:
      DATABASE_URL: postgres://circleci_postgres@localhost:5432/circleci_test?sslmode=disable
    steps:
      - checkout
      - run: echo $CACHE_VERSION > cache.version
      - restore_cache:
          name: Restore Yarn Package Cache
          key: v{{ checksum "cache.version" }}-yarn-vendor-{{ checksum "yarn.lock" }}
      - run: make yarndep
      - save_cache:
          name: Save Yarn Package Cache
          key: v{{ checksum "cache.version" }}-yarn-vendor-{{ checksum "yarn.lock" }}
          paths:
            - /usr/local/share/.cache/yarn
      - restore_cache:
          name: Restore Go Vendor Cache
          key: go-mod-{{ checksum "go.sum" }}
      - run: go mod download
      - save_cache:
          name: Save Go Vendor Cache
          key: go-mod-{{ checksum "go.sum" }}
          paths:
            - '/go/pkg/mod'
      - run: yarn setup:contracts
      - run: go test -v -p 3 -parallel 2 ./...
  rust:
    docker:
      - image: smartcontract/builder:1.0.31
    steps:
      - checkout
      - run: ./tools/ci/rust_test
  geth-postgres:
    resource_class: 2xlarge
    environment:
      GETH_MODE: true
    machine:
      image: ubuntu-1604:201903-01
      docker_layer_caching: true
    working_directory: ~/chainlink
    steps:
      - checkout
      - run: cd ./tools/docker && timeout --foreground 1200s ./compose test
  geth-postgres-ts:
    resource_class: 2xlarge
    environment:
      GETH_MODE: true
    machine:
      image: ubuntu-1604:201903-01
      docker_layer_caching: true
    working_directory: ~/chainlink
    steps:
      - checkout
      - run: cd ./tools/docker && timeout --foreground 1200s ./compose test:ts
  parity-postgres:
    resource_class: 2xlarge
    machine:
      image: ubuntu-1604:201903-01
      docker_layer_caching: true
    working_directory: ~/chainlink
    steps:
      - checkout
      - run: cd ./tools/docker && timeout --foreground 1200s ./compose test
  solidity:
    resource_class: xlarge
    docker:
      - image: smartcontract/builder:1.0.31
    steps:
      - checkout
      - run: echo $CACHE_VERSION > cache.version
      - restore_cache:
          name: Restore Yarn Package Cache
          key: v{{ checksum "cache.version" }}-yarn-vendor-{{ checksum "yarn.lock" }}
      - run: make yarndep
      - save_cache:
          name: Save Yarn Package Cache
          key: v{{ checksum "cache.version" }}-yarn-vendor-{{ checksum "yarn.lock" }}
          paths:
            - /usr/local/share/.cache/yarn
      - run: pip3 install -r requirements.txt
      - run: ./tools/ci/solidity_test
      - store_artifacts:
          path: ./integration/logs
  styleguide:
    docker:
      - image: smartcontract/builder:1.0.31
    steps:
      - checkout
      - run: echo $CACHE_VERSION > cache.version
      - restore_cache:
          name: Restore Yarn Package Cache
          key: v{{ checksum "cache.version" }}-yarn-vendor-{{ checksum "yarn.lock" }}
      - run: make yarndep
      - save_cache:
          name: Save Yarn Package Cache
          key: v{{ checksum "cache.version" }}-yarn-vendor-{{ checksum "yarn.lock" }}
          paths:
            - /usr/local/share/.cache/yarn
      - run: yarn workspace @chainlink/styleguide run test
  json-api-client:
    docker:
      - image: smartcontract/builder:1.0.31
    steps:
      - checkout
      - run: echo $CACHE_VERSION > cache.version
      - restore_cache:
          name: Restore Yarn Package Cache
          key: v{{ checksum "cache.version" }}-yarn-vendor-{{ checksum "yarn.lock" }}
      - run: make yarndep
      - save_cache:
          name: Save Yarn Package Cache
          key: v{{ checksum "cache.version" }}-yarn-vendor-{{ checksum "yarn.lock" }}
          paths:
            - /usr/local/share/.cache/yarn
      - run: yarn workspace @chainlink/json-api-client run test
  operator-ui:
    resource_class: xlarge
    docker:
      - image: smartcontract/builder:1.0.31
    steps:
      - checkout
      - run: echo $CACHE_VERSION > cache.version
      - restore_cache:
          name: Restore Yarn Package Cache
          key: v{{ checksum "cache.version" }}-yarn-vendor-{{ checksum "yarn.lock" }}
      - run: make yarndep
      - save_cache:
          name: Save Yarn Package Cache
          key: v{{ checksum "cache.version" }}-yarn-vendor-{{ checksum "yarn.lock" }}
          paths:
            - /usr/local/share/.cache/yarn
      - run: ./tools/ci/init_gcloud
      - run: ./tools/ci/operator_ui_test
      - store_artifacts:
          path: ./integration/logs
  explorer:
    resource_class: xlarge
    working_directory: ~/chainlink
    docker:
      - image: circleci/node:10.16.3-browsers
        environment:
          TYPEORM_NAME: ci
      - image: circleci/postgres:11-alpine
        environment:
          POSTGRES_USER: root
          POSTGRES_DB: explorer_test
    steps:
      - checkout:
          path: ~/chainlink
      - run: echo $CACHE_VERSION > cache.version
      - restore_cache:
          name: Restore Yarn Package Cache
          key: v{{ checksum "cache.version" }}-yarn-vendor-node:10.16.3-browsers-{{ checksum "yarn.lock" }}
      - run:
          name: Install New Packages
          command: make yarndep
      - save_cache:
          name: Save Yarn Package Cache
          key: v{{ checksum "cache.version" }}-yarn-vendor-node:10.16.3-browsers-{{ checksum "yarn.lock" }}
          paths:
            - ~/.cache/yarn
            - /usr/local/share/.cache/yarn
      - run: yarn workspace @chainlink/explorer run test:migration:run
      - run:
          name: Run Server Tests
          command: yarn workspace @chainlink/explorer run test:ci
      - run:
          name: Run Client dependency setup
          command: yarn workspace @chainlink/explorer-client run setup
      - run:
          name: Run Client Tests
          command: yarn workspace @chainlink/explorer-client run test:ci
      - store_artifacts:
          path: ./integration/logs
  feeds:
    docker:
      - image: smartcontract/builder:1.0.31
    steps:
      - checkout
      - run: echo $CACHE_VERSION > cache.version
      - restore_cache:
          name: Restore Yarn Package Cache
          key: v{{ checksum "cache.version" }}-yarn-vendor-{{ checksum "yarn.lock" }}
      - run: make yarndep
      - save_cache:
          name: Save Yarn Package Cache
          key: v{{ checksum "cache.version" }}-yarn-vendor-{{ checksum "yarn.lock" }}
          paths:
            - /usr/local/share/.cache/yarn
      - run:
          name: Run dependency setup
          command: yarn workspace @chainlink/feeds run setup
      - run:
          name: Run Tests
          command: yarn workspace @chainlink/feeds run test
  forks:
    machine:
      image: ubuntu-1604:201903-01
      docker_layer_caching: true
    working_directory: ~/chainlink
    steps:
      - checkout
      - run:
          name: Install Yarn
          command: npm install -g yarn
      - run:
          name: Install New Packages
          command: make yarndep
      - run: ./tools/ci/forks_test
      - store_artifacts:
          path: ./integration/forks/logs
  build-publish-explorer:
    machine:
      image: circleci/classic:201808-01
      docker_layer_caching: true
    steps:
      - checkout
      - run:
          name: Docker login
          command: |
            echo "$DOCKERHUB_PASS" | docker login -u "$DOCKERHUB_USER" --password-stdin
      - run:
          name: Docker build
          command: docker build -f explorer/Dockerfile -t smartcontract/explorer:circleci .
      - run:
          name: Docker push, if applicable
          command: |
            tools/ci/push_explorer "${CIRCLE_BRANCH}" "${CIRCLE_TAG}"
  build-explorer:
    machine:
      image: circleci/classic:201808-01
      docker_layer_caching: true
    steps:
      - checkout
      - run:
          name: Docker login
          command: |
            echo "$DOCKERHUB_PASS" | docker login -u "$DOCKERHUB_USER" --password-stdin
      - run:
          name: Docker build
          command: docker build -f explorer/Dockerfile -t smartcontract/explorer:circleci .
  build-publish-chainlink:
    resource_class: large
    machine:
      image: circleci/classic:201808-01
      docker_layer_caching: true
    steps:
      - checkout
      - run:
          name: Docker login
          command: |
            echo "$DOCKERHUB_PASS" | docker login -u "$DOCKERHUB_USER" --password-stdin
      - run:
          name: Docker build
          command: |
            DOCKER_TAG=circleci make docker
      - run:
          name: Docker push, if applicable
          command: |
            tools/ci/push_chainlink "${CIRCLE_BRANCH}" "${CIRCLE_TAG}"
  build-chainlink:
    resource_class: xlarge
    machine:
      image: circleci/classic:201808-01
      docker_layer_caching: true
    steps:
      - checkout
      - run:
          name: Docker login
          command: |
            echo "$DOCKERHUB_PASS" | docker login -u "$DOCKERHUB_USER" --password-stdin
      - run:
          name: Docker build
          command: |
            DOCKER_TAG=circleci make docker
  build-chainlink-sgx:
    resource_class: xlarge
    machine:
      image: circleci/classic:201808-01
      docker_layer_caching: true
    steps:
      - checkout
      - run:
          name: Docker login
          command: |
            echo "$DOCKERHUB_PASS" | docker login -u "$DOCKERHUB_USER" --password-stdin
      - run:
          name: Docker build
          command: |
            SGX_ENABLED=yes DOCKER_TAG=circleci make docker
  reportcoverage:
    docker:
      - image: smartcontract/builder:1.0.31
    steps:
      - checkout
      - run: ./tools/ci/init_gcloud
      - run: ./tools/ci/report_coverage
  check_if_rebase_needed:
    resource_class: small
    working_directory: ~/chainlink
    docker:
      - image: alpine/git
    steps:
      - checkout
      - run: tools/bin/check_if_rebase_needed
  lint:
    resource_class: large
    working_directory: ~/chainlink
    docker:
      - image: smartcontract/builder:1.0.31
    steps:
      - checkout
      - run: echo $CACHE_VERSION > cache.version
      - restore_cache:
          name: Restore Yarn Package Cache
          key: v{{ checksum "cache.version" }}-yarn-vendor-{{ checksum "yarn.lock" }}
      - run: make yarndep
      - run: yarn lint
      - save_cache:
          name: Save Yarn Package Cache
          key: v{{ checksum "cache.version" }}-yarn-vendor-{{ checksum "yarn.lock" }}
          paths:
            - /usr/local/share/.cache/yarn
  prepublish_npm:
    resource_class: xlarge
    docker:
      - image: smartcontract/builder:1.0.31
    steps:
      - checkout
      - run: echo $CACHE_VERSION > cache.version
      - restore_cache:
          name: Restore Yarn Package Cache
          key: v{{ checksum "cache.version" }}-yarn-vendor-{{ checksum "yarn.lock" }}
      - run: make yarndep
      - save_cache:
          name: Save Yarn Package Cache
          key: v{{ checksum "cache.version" }}-yarn-vendor-{{ checksum "yarn.lock" }}
          paths:
            - /usr/local/share/.cache/yarn
      - run: ./tools/ci/prepublish_npm_test

workflows:
  version: 2
  test:
    jobs:
      - check_if_rebase_needed:
          filters:
            tags:
              ignore: /^v.*/
            branches:
              ignore:
                - develop
                - /^release\/.*/
                - master
<<<<<<< HEAD
=======
                - /^hotfix\/.*/
      - go-sqlite:
          filters: # all branches, and /^v../ tags for build-publish...
            tags:
              only: /^v.*/
>>>>>>> 7ad8e512
      - go-postgres:
          filters:
            tags:
              only: /^v.*/
      - solidity:
          filters:
            tags:
              only: /^v.*/
      - geth-postgres:
          filters:
            tags:
              only: /^v.*/
      - geth-postgres-ts:
          filters:
            tags:
              only: /^v.*/
      - parity-postgres:
          filters:
            tags:
              only: /^v.*/
      - styleguide:
          filters:
            tags:
              only: /^v.*/
      - json-api-client:
          filters:
            tags:
              only: /^v.*/
      - operator-ui:
          filters:
            tags:
              only: /^v.*/
      - rust:
          filters:
            tags:
              only: /^v.*/
      - explorer:
          filters: # all branches, and /^explorer-v../ tags for build-publish...
            tags:
              only: /^explorer-v.*/
      - feeds:
          filters:
            tags:
              only: /^v.*/
      - lint:
          filters:
            tags:
              only: /^v.*/
      - prepublish_npm:
          filters:
            tags:
              only: /^v.*/
      - build-explorer:
          filters:
            branches:
              ignore:
                - develop
                - /^release\/.*/
                - master
      - build-publish-explorer:
          requires:
            - styleguide
            - json-api-client
            - explorer
          filters:
            branches:
              only:
                - develop
                - /^release\/explorer-v.*/
            tags:
              only: /^explorer-v.*/ # handles final versioned releases
      - build-chainlink:
          filters:
            branches:
              ignore:
                - develop
                - /^release\/.*/
                - master
      - build-chainlink-sgx:
          filters:
            tags:
              only: /^v.*/
      - build-publish-chainlink:
          requires:
            - go-postgres
            - solidity
            - geth-postgres
            - geth-postgres-ts
            - parity-postgres
            - styleguide
            - json-api-client
            - operator-ui
            - rust
          filters:
            branches:
              only:
                - develop
                - /^release\/v.*/
            tags:
              only: /^v.*/ # handles final versioned releases
      - reportcoverage:
          requires:
            - go-postgres
            - solidity
            - operator-ui
            - rust
            - explorer<|MERGE_RESOLUTION|>--- conflicted
+++ resolved
@@ -360,14 +360,7 @@
                 - develop
                 - /^release\/.*/
                 - master
-<<<<<<< HEAD
-=======
                 - /^hotfix\/.*/
-      - go-sqlite:
-          filters: # all branches, and /^v../ tags for build-publish...
-            tags:
-              only: /^v.*/
->>>>>>> 7ad8e512
       - go-postgres:
           filters:
             tags:
