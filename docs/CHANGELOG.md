--- conflicted
+++ resolved
@@ -7,15 +7,6 @@
 
 ## [Unreleased]
 
-<<<<<<< HEAD
-## [1.5.1] - 2022-06-27
-
-### Fixed
-
-- Fix rare out-of-sync to invalid-chain-id transaction
-- Fix key-specific max gas limits for gas estimator and ensure we do not bump gas beyond key-specific limits
-- Fix EVM_FINALITY_DEPTH => ETH_FINALITY_DEPTH
-=======
 ### Changed
 
 - After feedback from users, password complexity requirements have been simplified. These are the new, simplified requirements for any kind of password used with Chainlink:
@@ -24,7 +15,14 @@
 3. User passwords must not contain the user's API email
 
 - Simplified the Keepers job spec by removing the observation source from the required parameters.
->>>>>>> 6db4aeec
+
+## [1.5.1] - 2022-06-27
+
+### Fixed
+
+- Fix rare out-of-sync to invalid-chain-id transaction
+- Fix key-specific max gas limits for gas estimator and ensure we do not bump gas beyond key-specific limits
+- Fix EVM_FINALITY_DEPTH => ETH_FINALITY_DEPTH
 
 ## [1.5.0] - 2022-06-21
 
@@ -45,10 +43,7 @@
 For backward compatibility all insecure passwords will continue to work, however in a future version of Chainlink insecure passwords will prevent application boot. To bypass this check at your own risk, you may set `SKIP_DATABASE_PASSWORD_COMPLEXITY_CHECK=true`.
 
 - `MIN_OUTGOING_CONFIRMATIONS` has been removed and no longer has any effect. `ETH_FINALITY_DEPTH` is now used as the default for `ethtx` confirmations instead. You may override this on a per-task basis by setting `minConfirmations` in the task definition e.g. `foo [type=ethtx minConfirmations=42 ...]`. NOTE: This may have a minor impact on performance on very high throughput chains. If you don't care about reporting task status in the UI, it is recommended to set `minConfirmations=0` in your job specs. For more details, see the [relevant section of the performance tuning guide](https://www.notion.so/chainlink/EVM-performance-configuration-handbook-a36b9f84dcac4569ba68772aa0c1368c#e9998c2f722540b597301a640f53cfd4).
-<<<<<<< HEAD
-=======
-
->>>>>>> 6db4aeec
+
 - The following ENV variables have been deprecated, and will be removed in a future release: `INSECURE_SKIP_VERIFY`, `CLIENT_NODE_URL`, `ADMIN_CREDENTIALS_FILE`. These vars only applied to Chainlink when running in client mode and have been replaced by command line args, notably: `--insecure-skip-verify`, `--remote-node-url URL` and `--admin-credentials-file FILE` respectively. More information can be found by running `./chainlink --help`.
 
 - The `Optimism2` `GAS_ESTIMATOR_MODE` has been renamed to `L2Suggested`. The old name is still supported for now.
