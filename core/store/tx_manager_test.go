package store_test

import (
	"encoding/hex"
	"errors"
	"math/big"
	"testing"

	"github.com/ethereum/go-ethereum/accounts"
	"github.com/ethereum/go-ethereum/common"
	"github.com/golang/mock/gomock"
	"github.com/smartcontractkit/chainlink/core/internal/cltest"
	"github.com/smartcontractkit/chainlink/core/internal/mocks"
	"github.com/smartcontractkit/chainlink/core/store"
	strpkg "github.com/smartcontractkit/chainlink/core/store"
	"github.com/smartcontractkit/chainlink/core/store/assets"
	"github.com/smartcontractkit/chainlink/core/store/models"
	"github.com/smartcontractkit/chainlink/core/store/orm"
	"github.com/smartcontractkit/chainlink/core/utils"
	"github.com/stretchr/testify/assert"
	"github.com/stretchr/testify/require"
	"gopkg.in/guregu/null.v3"
)

func TestTxManager_CreateTx_Success(t *testing.T) {
	t.Parallel()

	store, cleanup := cltest.NewStore(t)
	defer cleanup()

	ctrl := gomock.NewController(t)
	defer ctrl.Finish()

	eth := mocks.NewMockEthClient(ctrl)

	config := cltest.NewTestConfig(t)
	keyStore := strpkg.NewKeyStore(config.KeysDir())
	account, err := keyStore.NewAccount(cltest.Password)
	require.NoError(t, err)
	require.NoError(t, keyStore.Unlock(cltest.Password))
	manager := strpkg.NewEthTxManager(eth, config, keyStore, store.ORM)

	from := account.Address
	to := cltest.NewAddress()
	data, err := hex.DecodeString("0000abcdef")
	nonce := uint64(256)

	manager.Register(keyStore.Accounts())
	require.NoError(t, err)

	eth.EXPECT().GetNonce(from).Return(nonce, nil)

	err = manager.Connect(cltest.Head(nonce))
	require.NoError(t, err)

	eth.EXPECT().SendRawTx(gomock.Any())

	tx, err := manager.CreateTx(to, data)
	require.NoError(t, err)

	ntx, err := store.FindTx(tx.ID)
	require.NoError(t, err)
	assert.Equal(t, nonce, ntx.Nonce)
	assert.Equal(t, data, ntx.Data)
	assert.Equal(t, to, ntx.To)
	assert.Equal(t, from, ntx.From)
	assert.Equal(t, nonce, ntx.Nonce)
	assert.Len(t, ntx.Attempts, 1)
}

func TestTxManager_CreateTx_RoundRobinSuccess(t *testing.T) {
	t.Parallel()

	store, cleanup := cltest.NewStore(t)
	defer cleanup()

	ctrl := gomock.NewController(t)
	defer ctrl.Finish()

	eth := mocks.NewMockEthClient(ctrl)

	config := cltest.NewTestConfig(t)
	keyStore := strpkg.NewKeyStore(config.KeysDir())

	// Add two accounts
	_, err := keyStore.NewAccount(cltest.Password)
	require.NoError(t, err)
	_, err = keyStore.NewAccount(cltest.Password)
	require.NoError(t, err)
	require.NoError(t, keyStore.Unlock(cltest.Password))

	manager := strpkg.NewEthTxManager(eth, config, keyStore, store.ORM)

	to := cltest.NewAddress()
	data, err := hex.DecodeString("0000abcdef")
	nonce := uint64(256)
	sentAt := uint64(1)
	bumpAt := sentAt + config.EthGasBumpThreshold()

	manager.Register(keyStore.Accounts())
	require.NoError(t, err)

	eth.EXPECT().GetNonce(gomock.Any()).Return(nonce, nil).Times(2)

	err = manager.Connect(cltest.Head(sentAt))
	require.NoError(t, err)

	eth.EXPECT().SendRawTx(gomock.Any()).Return(cltest.NewHash(), nil)

	createdTx1, err := manager.CreateTx(to, data)
	require.NoError(t, err)

	ntx, err := store.FindTx(createdTx1.ID)
	require.NoError(t, err)
	assert.Len(t, ntx.Attempts, 1)

	manager.OnNewHead(cltest.Head(bumpAt))
	eth.EXPECT().GetTxReceipt(createdTx1.Attempts[0].Hash).Return(&models.TxReceipt{}, nil)
	eth.EXPECT().SendRawTx(gomock.Any()).Return(cltest.NewHash(), nil)

	// bump gas
	receipt, state, err := manager.BumpGasUntilSafe(createdTx1.Attempts[0].Hash)
	require.NoError(t, err)
	assert.Nil(t, receipt)
	assert.Equal(t, strpkg.Unconfirmed, state)

	createdTx1, err = store.FindTx(createdTx1.ID)
	require.NoError(t, err)
	require.Len(t, createdTx1.Attempts, 2)

	// Ensure that the From address hasn't been updated on the Tx
	assert.Equal(t, createdTx1.From, ntx.From)

	// ensure second tx uses the first account again
	eth.EXPECT().SendRawTx(gomock.Any()).Return(cltest.NewHash(), nil)

	createdTx2, err := manager.CreateTx(to, data)
	assert.NoError(t, err)
	require.NotEqual(t, createdTx1.From.Hex(), createdTx2.From.Hex(), "should come from a different account")
}

func TestTxManager_CreateTx_BreakTxAttemptLimit(t *testing.T) {
	t.Parallel()

	store, cleanup := cltest.NewStore(t)
	defer cleanup()

	ctrl := gomock.NewController(t)
	defer ctrl.Finish()

	eth := mocks.NewMockEthClient(ctrl)

	config := cltest.NewTestConfig(t)
	config.Set("CHAINLINK_TX_ATTEMPT_LIMIT", 1)
	keyStore := strpkg.NewKeyStore(config.KeysDir())
	account, err := keyStore.NewAccount(cltest.Password)
	require.NoError(t, err)
	require.NoError(t, keyStore.Unlock(cltest.Password))
	manager := strpkg.NewEthTxManager(eth, config, keyStore, store.ORM)

	from := account.Address
	to := cltest.NewAddress()
	data, err := hex.DecodeString("0000abcdef")
	nonce := uint64(256)
	sentAt := uint64(1)
	bumpAt := sentAt + config.EthGasBumpThreshold()
	bumpAgainAt := sentAt + 2*config.EthGasBumpThreshold()

	manager.Register(keyStore.Accounts())
	require.NoError(t, err)

	eth.EXPECT().GetNonce(from).Return(nonce, nil)

	err = manager.Connect(cltest.Head(sentAt))
	require.NoError(t, err)

	eth.EXPECT().SendRawTx(gomock.Any())

	tx, err := manager.CreateTx(to, data)
	require.NoError(t, err)

	ntx, err := store.FindTx(tx.ID)
	require.NoError(t, err)
	assert.Equal(t, nonce, ntx.Nonce)
	assert.Equal(t, data, ntx.Data)
	assert.Equal(t, to, ntx.To)
	assert.Equal(t, from, ntx.From)
	assert.Equal(t, nonce, ntx.Nonce)
	assert.Len(t, ntx.Attempts, 1)

	manager.OnNewHead(cltest.Head(bumpAt))
	eth.EXPECT().GetTxReceipt(gomock.Any()).Return(&models.TxReceipt{}, nil)
	eth.EXPECT().SendRawTx(gomock.Any()).Return(tx.Attempts[0].Hash, nil)

	receipt, state, err := manager.BumpGasUntilSafe(tx.Attempts[0].Hash)
	require.NoError(t, err)
	assert.Nil(t, receipt)
	assert.Equal(t, strpkg.Unconfirmed, state)

	manager.OnNewHead(cltest.Head(bumpAgainAt))
	eth.EXPECT().GetTxReceipt(gomock.Any()).Return(&models.TxReceipt{}, nil)
	eth.EXPECT().GetTxReceipt(gomock.Any()).Return(&models.TxReceipt{}, nil)

	receipt, state, err = manager.BumpGasUntilSafe(tx.Attempts[0].Hash)
	require.NoError(t, err)
	assert.Nil(t, receipt)
	assert.Equal(t, strpkg.Unconfirmed, state)
}

func TestTxManager_CreateTx_AttemptErrorDoesNotIncrementNonce(t *testing.T) {
	t.Parallel()

	config, configCleanup := cltest.NewConfig(t)
	defer configCleanup()

	app, cleanup := cltest.NewApplicationWithConfigAndKey(t, config)
	defer cleanup()

	store := app.Store
	manager := store.TxManager

	from := cltest.GetAccountAddress(t, app.GetStore())
	to := cltest.NewAddress()
	data, err := hex.DecodeString("0000abcdef")
	assert.NoError(t, err)
	sentAt := uint64(23456)
	nonce := uint64(256)
	ethMock := app.MockEthCallerSubscriber()
	ethMock.Context("app.StartAndConnect()", func(ethMock *cltest.EthMock) {
		ethMock.Register("eth_getTransactionCount", utils.Uint64ToHex(nonce))
		ethMock.Register("eth_chainId", store.Config.ChainID())
	})
	require.NoError(t, app.Store.ORM.CreateHead(cltest.Head(sentAt)))
	assert.NoError(t, app.StartAndConnect())

	ethMock.Context("manager.CreateTx#1", func(ethMock *cltest.EthMock) {
		ethMock.RegisterError("eth_sendRawTransaction", "invalid transaction")
	})

	_, err = manager.CreateTx(to, data)
	assert.Error(t, err)

	txs, _, err := store.Transactions(0, 10)
	assert.NoError(t, err)
	assert.Len(t, txs, 1)

	txAttempts, _, err := store.TxAttempts(0, 100)
	assert.NoError(t, err)
	assert.Len(t, txAttempts, 1)

	assert.Equal(t, txs[0].Hash, txAttempts[0].Hash)

	hash := cltest.NewHash()
	ethMock.Context("manager.CreateTx#2", func(ethMock *cltest.EthMock) {
		ethMock.Register("eth_sendRawTransaction", hash)
	})

	tx, err := manager.CreateTx(to, data)
	require.NoError(t, err)

	ntx, err := store.FindTx(tx.ID)
	require.NoError(t, err)
	assert.Equal(t, nonce, ntx.Nonce)
	assert.Equal(t, data, ntx.Data)
	assert.Equal(t, to, ntx.To)
	assert.Equal(t, from, ntx.From)
	assert.Equal(t, nonce, ntx.Nonce)
	assert.Len(t, ntx.Attempts, 1)

	ethMock.EventuallyAllCalled(t)
}

func TestTxManager_CreateTx_NonceTooLowReloadSuccess(t *testing.T) {
	t.Parallel()

	tests := []struct {
		name              string
		ethClientErrorMsg string
	}{
		{"geth", "nonce too low"},
		{"parity", "Transaction nonce is too low. Try incrementing the nonce"},
		{"parity", "Transaction with the same hash was already imported"},
	}

	for _, test := range tests {
		t.Run(test.name, func(t *testing.T) {

			app, cleanup := cltest.NewApplicationWithKey(t)
			defer cleanup()
			store := app.Store
			manager := store.TxManager

			from := cltest.GetAccountAddress(t, store)
			to := cltest.NewAddress()
			data, err := hex.DecodeString("0000abcdef")
			assert.NoError(t, err)
			ethMock := app.MockEthCallerSubscriber()

			nonce1 := uint64(256)
			ethMock.Context("app.StartAndConnect()", func(ethMock *cltest.EthMock) {
				ethMock.Register("eth_chainId", store.Config.ChainID())
				ethMock.Register("eth_getTransactionCount", utils.Uint64ToHex(nonce1))
			})
			sentAt := uint64(23456)
			require.NoError(t, app.Store.ORM.CreateHead(cltest.Head(sentAt)))
			assert.NoError(t, app.StartAndConnect())

			ethMock.Context("manager.CreateTx#1", func(ethMock *cltest.EthMock) {
				ethMock.RegisterError("eth_sendRawTransaction", test.ethClientErrorMsg)
			})

			hash := cltest.NewHash()
			nonce2 := uint64(257)
			ethMock.Context("manager.CreateTx#2", func(ethMock *cltest.EthMock) {
				ethMock.Register("eth_getTransactionCount", utils.Uint64ToHex(nonce2))
				ethMock.Register("eth_sendRawTransaction", hash)
			})

			a, err := manager.CreateTx(to, data)
			require.NoError(t, err)
			tx, err := store.FindTx(a.ID)
			require.NoError(t, err)
			assert.Equal(t, nonce2, tx.Nonce)
			assert.Equal(t, data, tx.Data)
			assert.Equal(t, to, tx.To)
			assert.Equal(t, from, tx.From)
			assert.Len(t, tx.Attempts, 1)

			ethMock.EventuallyAllCalled(t)
		})
	}
}

func TestTxManager_CreateTx_NonceTooLowReloadLimit(t *testing.T) {
	t.Parallel()
	app, cleanup := cltest.NewApplicationWithKey(t)
	defer cleanup()
	store := app.Store
	manager := store.TxManager

	to := cltest.NewAddress()
	data, err := hex.DecodeString("0000abcdef")
	assert.NoError(t, err)
	ethMock := app.MockEthCallerSubscriber()

	nonce1 := uint64(256)
	ethMock.Context("app.StartAndConnect()", func(ethMock *cltest.EthMock) {
		ethMock.Register("eth_getTransactionCount", utils.Uint64ToHex(nonce1))
		ethMock.Register("eth_chainId", store.Config.ChainID())
	})
	sentAt := uint64(23456)
	require.NoError(t, app.Store.ORM.CreateHead(cltest.Head(sentAt)))
	assert.NoError(t, app.StartAndConnect())

	ethMock.Context("manager.CreateTx#1", func(ethMock *cltest.EthMock) {
		ethMock.RegisterError("eth_sendRawTransaction", "nonce is too low")
	})

	nonce2 := uint64(257)
	ethMock.Context("manager.CreateTx#2", func(ethMock *cltest.EthMock) {
		ethMock.Register("eth_getTransactionCount", utils.Uint64ToHex(nonce2))
		ethMock.RegisterError("eth_sendRawTransaction", "nonce is too low")
	})

	_, err = manager.CreateTx(to, data)
	assert.EqualError(
		t,
		err,
		"Transaction reattempt limit reached for 'nonce is too low' error. Limit: 1",
	)

	ethMock.EventuallyAllCalled(t)
}

func TestTxManager_CreateTx_ErrPendingConnection(t *testing.T) {
	t.Parallel()
	app, cleanup := cltest.NewApplicationWithKey(t)
	defer cleanup()
	store := app.Store
	manager := store.TxManager

	to := cltest.NewAddress()
	data, err := hex.DecodeString("0000abcdef")
	assert.NoError(t, err)

	_, err = manager.CreateTx(to, data)
	assert.Contains(t, err.Error(), strpkg.ErrPendingConnection.Error())
}

func TestTxManager_BumpGasUntilSafe_lessThanGasBumpThreshold(t *testing.T) {
	t.Parallel()

	app, cleanup := cltest.NewApplicationWithKey(t)
	defer cleanup()

	store := app.Store
	config := store.Config

	txm := store.TxManager
	from := cltest.GetAccountAddress(t, store)
	sentAt := uint64(23456)
	gasThreshold := sentAt + config.EthGasBumpThreshold()
	ethMock := app.MockEthCallerSubscriber(cltest.Strict)
	ethMock.Register("eth_getTransactionCount", "0x0")
	ethMock.Register("eth_chainId", config.ChainID())
	require.NoError(t, app.Store.ORM.CreateHead(cltest.Head(gasThreshold-1)))
	require.NoError(t, app.StartAndConnect())

	tx := cltest.CreateTx(t, store, from, sentAt)
	require.Greater(t, len(tx.Attempts), 0)

	ethMock.Register("eth_getTransactionReceipt", models.TxReceipt{})

	receipt, state, err := txm.BumpGasUntilSafe(tx.Attempts[0].Hash)
	assert.NoError(t, err)
	assert.Nil(t, receipt)
	assert.Equal(t, strpkg.Unconfirmed, state)

	tx, err = store.FindTx(tx.ID)
	require.NoError(t, err)
	assert.Len(t, tx.Attempts, 1)

	ethMock.EventuallyAllCalled(t)
}

func TestTxManager_BumpGasUntilSafe_atGasBumpThreshold(t *testing.T) {
	t.Parallel()

	app, cleanup := cltest.NewApplicationWithKey(t)
	defer cleanup()

	store := app.Store
	config := store.Config

	txm := store.TxManager
	from := cltest.GetAccountAddress(t, store)
	sentAt := uint64(23456)
	gasThreshold := sentAt + config.EthGasBumpThreshold()
	ethMock := app.MockEthCallerSubscriber(cltest.Strict)
	ethMock.Register("eth_getTransactionCount", "0x0")
	ethMock.Register("eth_chainId", config.ChainID())
	require.NoError(t, app.Store.ORM.CreateHead(cltest.Head(gasThreshold)))
	require.NoError(t, app.StartAndConnect())

	tx := cltest.CreateTx(t, store, from, sentAt)
	require.Greater(t, len(tx.Attempts), 0)

	ethMock.Register("eth_getTransactionReceipt", models.TxReceipt{})
	ethMock.Register("eth_sendRawTransaction", cltest.NewHash())

	receipt, state, err := txm.BumpGasUntilSafe(tx.Attempts[0].Hash)
	assert.NoError(t, err)
	assert.Nil(t, receipt)
	assert.Equal(t, strpkg.Unconfirmed, state)

	tx, err = store.FindTx(tx.ID)
	require.NoError(t, err)
	assert.Len(t, tx.Attempts, 2)

	ethMock.EventuallyAllCalled(t)
}

func TestTxManager_BumpGasUntilSafe_exceedsGasBumpThreshold(t *testing.T) {
	t.Parallel()

	app, cleanup := cltest.NewApplicationWithKey(t)
	defer cleanup()

	store := app.Store
	config := store.Config

	txm := store.TxManager
	from := cltest.GetAccountAddress(t, store)
	sentAt := uint64(23456)
	gasThreshold := sentAt + config.EthGasBumpThreshold()
	ethMock := app.MockEthCallerSubscriber(cltest.Strict)
	ethMock.Register("eth_getTransactionCount", "0x0")
	ethMock.Register("eth_chainId", config.ChainID())
	require.NoError(t, app.Store.ORM.CreateHead(cltest.Head(gasThreshold+1)))
	require.NoError(t, app.StartAndConnect())

	tx := cltest.CreateTx(t, store, from, sentAt)
	require.Greater(t, len(tx.Attempts), 0)

	ethMock.Register("eth_getTransactionReceipt", models.TxReceipt{})
	ethMock.Register("eth_sendRawTransaction", cltest.NewHash())

	receipt, state, err := txm.BumpGasUntilSafe(tx.Attempts[0].Hash)
	assert.NoError(t, err)
	assert.Nil(t, receipt)
	assert.Equal(t, strpkg.Unconfirmed, state)

	tx, err = store.FindTx(tx.ID)
	require.NoError(t, err)
	assert.Len(t, tx.Attempts, 2)

	ethMock.EventuallyAllCalled(t)
}

func TestTxManager_BumpGasUntilSafe_confirmed(t *testing.T) {
	t.Parallel()

	app, cleanup := cltest.NewApplicationWithKey(t)
	defer cleanup()
	store := app.Store
	config := store.Config

	sentAt := uint64(23456)
	nonce := uint64(234)
	gasThreshold := sentAt + config.EthGasBumpThreshold()
	minConfs := config.MinOutgoingConfirmations() - 1
	require.NoError(t, app.Store.ORM.CreateHead(cltest.Head(gasThreshold+minConfs-1)))
	ethMock, err := app.MockStartAndConnect()
	require.NoError(t, err)

	txm := store.TxManager
	from := cltest.GetAccountAddress(t, store)

	tx := cltest.CreateTxWithNonce(t, store, from, sentAt, nonce)
	require.Greater(t, len(tx.Attempts), 0)

	ethMock.Register("eth_getTransactionReceipt", models.TxReceipt{Hash: cltest.NewHash(), BlockNumber: cltest.Int(gasThreshold)})

	receipt, state, err := txm.BumpGasUntilSafe(tx.Attempts[0].Hash)
	assert.NoError(t, err)
	assert.NotNil(t, receipt)
	assert.Equal(t, strpkg.Confirmed, state)

	tx, err = store.FindTx(tx.ID)
	require.NoError(t, err)
	assert.Len(t, tx.Attempts, 1)

	etm := txm.(*strpkg.EthTxManager)
	aa := etm.GetAvailableAccount(from)
	assert.NotEqual(t, tx.Nonce, aa.PublicLastSafeNonce())

	ethMock.EventuallyAllCalled(t)
}

func TestTxManager_BumpGasUntilSafe_safe(t *testing.T) {
	t.Parallel()

	tests := []struct {
		name      string
		confsDiff uint64
	}{
		{"at threshold", 0},
		{"above threshold", 1},
	}

	sentAt := uint64(23456)
	nonce := uint64(234)

	for _, test := range tests {
		t.Run(test.name, func(t *testing.T) {
			app, cleanup := cltest.NewApplicationWithKey(t)
			defer cleanup()
			store := app.Store
			config := store.Config

			gasThreshold := sentAt + config.EthGasBumpThreshold()
			minConfs := config.MinOutgoingConfirmations() - 1
			head := cltest.Head(gasThreshold + minConfs + test.confsDiff)
			require.NoError(t, app.Store.ORM.CreateHead(head))
			ethMock, err := app.MockStartAndConnect()
			require.NoError(t, err)

			txm := store.TxManager
			from := cltest.GetAccountAddress(t, store)

			tx := cltest.CreateTxWithNonce(t, store, from, sentAt, nonce)
			require.Greater(t, len(tx.Attempts), 0)

			ethMock.Register("eth_getTransactionReceipt", models.TxReceipt{Hash: cltest.NewHash(), BlockNumber: cltest.Int(gasThreshold)})
			ethMock.Register("eth_getBalance", "0x100")
			ethMock.Register("eth_call", "0x100")

			receipt, state, err := txm.BumpGasUntilSafe(tx.Attempts[0].Hash)
			assert.NoError(t, err)
			assert.NotNil(t, receipt)
			assert.Equal(t, strpkg.Safe, state)

			tx, err = store.FindTx(tx.ID)
			require.NoError(t, err)
			assert.Len(t, tx.Attempts, 1)

			etm := txm.(*strpkg.EthTxManager)
			aa := etm.GetAvailableAccount(from)
			assert.Equal(t, tx.Nonce, aa.PublicLastSafeNonce())

			ethMock.EventuallyAllCalled(t)
		})
	}
}

func TestTxManager_BumpGasUntilSafe_laterConfirmedTx(t *testing.T) {
	t.Parallel()

	app, cleanup := cltest.NewApplicationWithKey(t)
	defer cleanup()

	ethMock, err := app.MockStartAndConnect()
	require.NoError(t, err)

	store := app.Store
	txm := store.TxManager
	from := cltest.GetAccountAddress(t, store)
	sentAt := uint64(12345)

	tx1 := cltest.CreateTxWithNonce(t, store, from, sentAt, 1)
	tx2 := cltest.CreateTxWithNonce(t, store, from, sentAt, 2)

	etm := txm.(*strpkg.EthTxManager)
	aa := etm.GetAvailableAccount(from)
	aa.SetLastSafeNonce(tx2.Nonce)

	ethMock.Register("eth_getTransactionReceipt", models.TxReceipt{})

	receipt, state, err := txm.BumpGasUntilSafe(tx1.Attempts[0].Hash)
	assert.Nil(t, receipt)
	assert.Equal(t, strpkg.Safe, state)
	assert.Error(t, err)

	tx, err := store.FindTx(tx1.ID)
	require.NoError(t, err)
	assert.True(t, tx.Confirmed)
	assert.Equal(t, tx.Hash.Hex(), "0x0000000000000000000000000000000000000000000000000000000000000000")
	assert.Len(t, tx.Attempts, 1)

	ethMock.EventuallyAllCalled(t)
}

func TestTxManager_BumpGasUntilSafe_erroring(t *testing.T) {
	t.Parallel()

	config, cleanup := cltest.NewConfig(t)
	defer cleanup()

	sentAt1 := uint64(23456)
	sentAt2 := sentAt1 + config.EthGasBumpThreshold()
	confirmedAt := sentAt2 + 1
	safeAt := confirmedAt + config.MinOutgoingConfirmations()

	nonConfedReceipt := models.TxReceipt{}
	confedReceipt := models.TxReceipt{Hash: cltest.NewHash(), BlockNumber: cltest.Int(confirmedAt)}

	tests := []struct {
		name        string
		blockHeight uint64
		mockSetup   func(*cltest.EthMock)
		wantReceipt bool
		wantErrored bool
	}{
		{"no conf, no error", (sentAt2 + 1), func(ethMock *cltest.EthMock) {
			ethMock.Register("eth_getTransactionCount", "0x0")
			ethMock.Register("eth_getTransactionReceipt", nonConfedReceipt)
			ethMock.Register("eth_getTransactionReceipt", nonConfedReceipt)
		}, false, false},
		{"no conf, early error", (sentAt2 + 1), func(ethMock *cltest.EthMock) {
			ethMock.Register("eth_getTransactionCount", "0x0")
			ethMock.RegisterError("eth_getTransactionReceipt", "FUBAR")
			ethMock.Register("eth_getTransactionReceipt", nonConfedReceipt)
		}, false, true},
		{"no conf, later error", (sentAt2 + 1), func(ethMock *cltest.EthMock) {
			ethMock.Register("eth_getTransactionCount", "0x0")
			ethMock.Register("eth_getTransactionReceipt", nonConfedReceipt)
			ethMock.RegisterError("eth_getTransactionReceipt", "FUBAR")
		}, false, true},
		{"early conf", (safeAt + 1), func(ethMock *cltest.EthMock) {
			ethMock.Register("eth_getTransactionCount", "0x0")
			ethMock.Register("eth_call", "0x0100")
			ethMock.Register("eth_getBalance", "0x0100")
			ethMock.Register("eth_getTransactionReceipt", confedReceipt)
		}, true, false},
		{"later conf, no error", (safeAt + 1), func(ethMock *cltest.EthMock) {
			ethMock.Register("eth_call", "0x0100")
			ethMock.Register("eth_getBalance", "0x0100")
			ethMock.Register("eth_getTransactionCount", utils.Uint64ToHex(0))
			ethMock.Register("eth_getTransactionReceipt", confedReceipt)
		}, true, false},
		{"later conf, early error", (safeAt + 1), func(ethMock *cltest.EthMock) {
			ethMock.Register("eth_getTransactionCount", "0x0")
			ethMock.Register("eth_call", "0x0100")
			ethMock.Register("eth_getBalance", "0x0100")
			ethMock.RegisterError("eth_getTransactionReceipt", "FUBAR")
			ethMock.Register("eth_getTransactionReceipt", confedReceipt)
		}, true, false},
	}

	for _, test := range tests {
		t.Run(test.name, func(t *testing.T) {
			app, cleanup := cltest.NewApplicationWithConfigAndKey(t, config)
			defer cleanup()

			store := app.Store
			txm := store.TxManager
			from := cltest.GetAccountAddress(t, store)
			tx := cltest.CreateTx(t, store, from, sentAt1)
			a, err := store.AddTxAttempt(tx, tx.EthTx(big.NewInt(2)), sentAt2)
			assert.NoError(t, err)

			ethMock := app.MockEthCallerSubscriber(cltest.Strict)
			ethMock.ShouldCall(test.mockSetup).During(func() {
				require.NoError(t, app.Store.ORM.CreateHead(cltest.Head(test.blockHeight)))
				ethMock.Register("eth_chainId", store.Config.ChainID())
<<<<<<< HEAD
				ethMock.Register("eth_sendRawTransaction", cltest.NewHash())

=======
>>>>>>> 0f41bad0
				require.NoError(t, app.StartAndConnect())
				receipt, _, err := txm.BumpGasUntilSafe(a.Hash)

				receiptPresent := receipt != nil
				require.Equal(t, test.wantReceipt, receiptPresent)
				cltest.AssertError(t, test.wantErrored, err)
			})
		})
	}
}

func TestTxManager_CheckAttempt(t *testing.T) {
	t.Parallel()

	app, cleanup := cltest.NewApplicationWithKey(t)
	defer cleanup()

	store := app.Store
	config := store.Config

	ethMock := app.MockEthCallerSubscriber(cltest.Strict)
	ethMock.Register("eth_getTransactionCount", "0x0")
	ethMock.Register("eth_chainId", config.ChainID())
	require.NoError(t, app.StartAndConnect())

	txm := store.TxManager

	from := cltest.GetAccountAddress(t, store)
	sentAt := uint64(14770)
	hash := cltest.NewHash()
	gasBumpThreshold := sentAt + config.EthGasBumpThreshold()

	tx := cltest.CreateTx(t, store, from, sentAt)
	require.Len(t, tx.Attempts, 1)

	// Initial check, no receipt, no change of the block height
	retrievedReceipt := models.TxReceipt{}
	ethMock.Register("eth_getTransactionReceipt", retrievedReceipt)

	receipt, state, err := txm.CheckAttempt(tx.Attempts[0], sentAt)
	require.NoError(t, err)
	assert.Equal(t, strpkg.Unconfirmed, state)
	assert.Equal(t, receipt, &retrievedReceipt)

	ethMock.EventuallyAllCalled(t)

	// A receipt is found, but is not yet safe
	retrievedReceipt = models.TxReceipt{Hash: hash, BlockNumber: cltest.Int(sentAt)}
	ethMock.Register("eth_getTransactionReceipt", retrievedReceipt)

	receipt, state, err = txm.CheckAttempt(tx.Attempts[0], sentAt)
	require.NoError(t, err)
	assert.Equal(t, strpkg.Confirmed, state)
	assert.Equal(t, receipt, &retrievedReceipt)

	ethMock.EventuallyAllCalled(t)

	// A receipt is found, and now is safe
	ethMock.Register("eth_getTransactionReceipt", retrievedReceipt)

	receipt, state, err = txm.CheckAttempt(tx.Attempts[0], sentAt+gasBumpThreshold)
	require.NoError(t, err)
	assert.Equal(t, strpkg.Safe, state)
	assert.Equal(t, receipt, &retrievedReceipt)

	ethMock.EventuallyAllCalled(t)
}

func TestTxManager_CheckAttempt_error(t *testing.T) {
	t.Parallel()

	app, cleanup := cltest.NewApplicationWithKey(t)
	defer cleanup()

	store := app.Store
	ethMock := app.MockEthCallerSubscriber(cltest.Strict)
	ethMock.Register("eth_getTransactionCount", "0x0")
	ethMock.Register("eth_chainId", store.Config.ChainID())
	require.NoError(t, app.StartAndConnect())

	txm := store.TxManager

	sentAt := uint64(14770)

	// Initial check, no receipt, no change of the block height
	ethMock.RegisterError("eth_getTransactionReceipt", "that aint gonna work chief")

	txAttempt := &models.TxAttempt{}
	receipt, state, err := txm.CheckAttempt(txAttempt, sentAt)
	require.Error(t, err)
	assert.Equal(t, strpkg.Unknown, state)
	assert.Nil(t, receipt)

	ethMock.EventuallyAllCalled(t)
}

func TestTxManager_Register(t *testing.T) {
	t.Parallel()

	ethMock := &cltest.EthMock{}
	txm := store.NewEthTxManager(
		&strpkg.EthCallerSubscriber{CallerSubscriber: ethMock},
		orm.NewConfig(),
		nil,
		nil,
	)

	ethMock.Register("eth_getTransactionCount", `0x2D0`)
	account := accounts.Account{Address: common.HexToAddress("0xbf4ed7b27f1d666546e30d74d50d173d20bca754")}
	txm.Register([]accounts.Account{account})
	txm.Connect(cltest.Head(1))
	ethMock.EventuallyAllCalled(t)

	aa := txm.NextActiveAccount()
	assert.Equal(t, account.Address, aa.Address)
	assert.Equal(t, uint64(0x2d0), aa.Nonce())
}

func TestTxManager_NextActiveAccount_RoundRobin(t *testing.T) {
	t.Parallel()

	ethMock := &cltest.EthMock{}
	txm := store.NewEthTxManager(
		&strpkg.EthCallerSubscriber{CallerSubscriber: ethMock},
		orm.NewConfig(),
		nil,
		nil,
	)

	accounts := []accounts.Account{
		accounts.Account{Address: common.HexToAddress("0xbf4ed7b27f1d666546e30d74d50d173d20bca001")},
		accounts.Account{Address: common.HexToAddress("0xbf4ed7b27f1d666546e30d74d50d173d20bca002")},
	}

	ethMock.Register("eth_getTransactionCount", `0x1D0`)
	ethMock.Register("eth_getTransactionCount", `0x2D0`)

	txm.Register(accounts)
	txm.Connect(cltest.Head(1))
	ethMock.EventuallyAllCalled(t)

	a0 := txm.NextActiveAccount()
	assert.Equal(t, accounts[0].Address, a0.Address)
	assert.Equal(t, uint64(0x1d0), a0.Nonce())

	a1 := txm.NextActiveAccount()
	assert.Equal(t, accounts[1].Address, a1.Address)
	assert.Equal(t, uint64(0x2d0), a1.Nonce())

	a2 := txm.NextActiveAccount()
	assert.Equal(t, a0, a2)
}

func TestTxManager_ReloadNonce(t *testing.T) {
	t.Parallel()

	ctrl := gomock.NewController(t)
	defer ctrl.Finish()
	eth := mocks.NewMockEthClient(ctrl)
	txm := store.NewEthTxManager(
		eth,
		orm.NewConfig(),
		nil,
		nil,
	)

	from := common.HexToAddress("0xbf4ed7b27f1d666546e30d74d50d173d20bca754")
	account := accounts.Account{Address: from}
	ma := store.NewManagedAccount(account, 0)

	nonce := uint64(234)
	eth.EXPECT().GetNonce(from).Return(nonce, nil)

	err := ma.ReloadNonce(txm)
	assert.NoError(t, err)

	assert.Equal(t, account.Address, ma.Address)
	assert.Equal(t, nonce, ma.Nonce())
}

func TestTxManager_WithdrawLink_HappyPath(t *testing.T) {
	t.Parallel()
	config, configCleanup := cltest.NewConfig(t)
	defer configCleanup()
	oca := common.HexToAddress("0xDEADB3333333F")
	config.Set("ORACLE_CONTRACT_ADDRESS", &oca)
	app, cleanup := cltest.NewApplicationWithConfigAndKey(t, config)
	defer cleanup()

	txm := app.Store.TxManager

	from := cltest.GetAccountAddress(t, app.GetStore())
	to := cltest.NewAddress()
	hash := cltest.NewHash()
	sentAt := uint64(23456)
	nonce := uint64(256)
	ethMock := app.MockEthCallerSubscriber()
	ethMock.Context("app.StartAndConnect()", func(ethMock *cltest.EthMock) {
		ethMock.Register("eth_getTransactionCount", utils.Uint64ToHex(nonce))
		ethMock.Register("eth_chainId", config.ChainID())
	})
	require.NoError(t, app.Store.ORM.CreateHead(cltest.Head(sentAt)))
	assert.NoError(t, app.StartAndConnect())

	ethMock.Context("txm.CreateTx#1", func(ethMock *cltest.EthMock) {
		ethMock.Register("eth_sendRawTransaction", hash)
	})

	wr := models.WithdrawalRequest{
		DestinationAddress: to,
		Amount:             assets.NewLink(10),
	}

	hash, err := txm.WithdrawLINK(wr)
	assert.NoError(t, err)
	assert.True(t, ethMock.AllCalled(), "Not Called")

	transactions, err := app.Store.TxFrom(from)
	require.NoError(t, err)
	tx := transactions[0]
	assert.Equal(t, hash, tx.Hash)
	assert.Equal(t, nonce, tx.Nonce)
}

func TestTxManager_WithdrawLink_Unconfigured_Oracle(t *testing.T) {
	t.Parallel()
	app, cleanup := cltest.NewApplicationWithKey(t)
	defer cleanup()

	nonce := uint64(256)
	ethMock := app.MockEthCallerSubscriber()
	ethMock.Context("app.StartAndConnect()", func(ethMock *cltest.EthMock) {
		ethMock.Register("eth_getTransactionCount", utils.Uint64ToHex(nonce))
		ethMock.Register("eth_chainId", app.Store.Config.ChainID())
	})
	assert.NoError(t, app.StartAndConnect())

	wr := models.WithdrawalRequest{
		DestinationAddress: cltest.NewAddress(),
		Amount:             assets.NewLink(10),
	}

	_, err := app.Store.TxManager.WithdrawLINK(wr)
	assert.EqualError(t, err, "OracleContractAddress not set; cannot withdraw")
}

func TestManagedAccount_GetAndIncrementNonce_YieldsCurrentNonceAndIncrements(t *testing.T) {
	account := accounts.Account{Address: common.HexToAddress("0xbf4ed7b27f1d666546e30d74d50d173d20bca754")}
	managedAccount := strpkg.NewManagedAccount(account, 0)

	managedAccount.GetAndIncrementNonce(func(y uint64) error {
		assert.Equal(t, uint64(0), y)
		return nil
	})
	assert.Equal(t, uint64(1), managedAccount.Nonce())

	managedAccount.GetAndIncrementNonce(func(y uint64) error {
		assert.Equal(t, uint64(1), y)
		return nil
	})
	assert.Equal(t, uint64(2), managedAccount.Nonce())
}

func TestManagedAccount_GetAndIncrementNonce_DoesNotIncrementWhenCallbackThrowsException(t *testing.T) {
	account := accounts.Account{Address: common.HexToAddress("0xbf4ed7b27f1d666546e30d74d50d173d20bca754")}
	managedAccount := strpkg.NewManagedAccount(account, 0)

	err := managedAccount.GetAndIncrementNonce(func(y uint64) error {
		assert.Equal(t, uint64(0), y)
		return errors.New("Should not increment")
	})
	assert.Error(t, err)
	err = managedAccount.GetAndIncrementNonce(func(y uint64) error {
		assert.Equal(t, uint64(0), y)
		return errors.New("Should not increment again")
	})
	assert.Error(t, err)
	assert.Equal(t, uint64(0), managedAccount.Nonce())
}

func TestTxManager_LogsETHAndLINKBalancesAfterSuccessfulTx(t *testing.T) {
	t.Parallel()

	store, cleanup := cltest.NewStore(t)
	defer cleanup()

	ctrl := gomock.NewController(t)
	defer ctrl.Finish()

	eth := mocks.NewMockEthClient(ctrl)

	config := cltest.NewTestConfig(t)
	keyStore := strpkg.NewKeyStore(config.KeysDir())
	account, err := keyStore.NewAccount(cltest.Password)
	require.NoError(t, err)
	require.NoError(t, keyStore.Unlock(cltest.Password))
	manager := strpkg.NewEthTxManager(eth, config, keyStore, store.ORM)

	from := account.Address
	to := cltest.NewAddress()
	data, err := hex.DecodeString("0000abcdef")
	nonce := uint64(256)
	sentAt := uint64(1)
	confirmedAt := sentAt + config.MinOutgoingConfirmations()

	manager.Register(keyStore.Accounts())
	require.NoError(t, err)

	eth.EXPECT().GetNonce(from).Return(nonce, nil)

	err = manager.Connect(cltest.Head(sentAt))
	require.NoError(t, err)

	eth.EXPECT().SendRawTx(gomock.Any())

	tx, err := manager.CreateTx(to, data)
	require.NoError(t, err)

	ntx, err := store.FindTx(tx.ID)
	require.NoError(t, err)
	assert.Equal(t, nonce, ntx.Nonce)
	assert.Equal(t, data, ntx.Data)
	assert.Equal(t, to, ntx.To)
	assert.Equal(t, from, ntx.From)
	assert.Equal(t, nonce, ntx.Nonce)
	assert.Len(t, ntx.Attempts, 1)

	confirmedReceipt := models.TxReceipt{
		Hash:        tx.Attempts[0].Hash,
		BlockNumber: cltest.Int(sentAt),
	}
	manager.OnNewHead(cltest.Head(confirmedAt))
	eth.EXPECT().GetTxReceipt(tx.Attempts[0].Hash).Return(&confirmedReceipt, nil)
	eth.EXPECT().GetERC20Balance(from, gomock.Any())
	eth.EXPECT().GetEthBalance(from)

	receipt, state, err := manager.BumpGasUntilSafe(tx.Attempts[0].Hash)
	require.NoError(t, err)
	assert.NotNil(t, receipt)
	assert.Equal(t, strpkg.Safe, state)
}

func TestTxManager_CreateTxWithGas(t *testing.T) {
	t.Parallel()

	app, cleanup := cltest.NewApplicationWithKey(t)
	defer cleanup()
	store := app.Store
	config := store.Config
	manager := store.TxManager

	to := cltest.NewAddress()
	data, err := hex.DecodeString("0000abcdef")
	assert.NoError(t, err)
	nonce := uint64(256)
	ethMock := app.MockEthCallerSubscriber()
	ethMock.Context("app.Start()", func(ethMock *cltest.EthMock) {
		ethMock.Register("eth_getTransactionCount", utils.Uint64ToHex(nonce))
		ethMock.Register("eth_chainId", config.ChainID())
	})
	require.NoError(t, app.Store.ORM.CreateHead(cltest.Head(1)))
	assert.NoError(t, app.StartAndConnect())

	customGasPrice := models.NewBig(big.NewInt(1337))
	customGasLimit := uint64(10009)

	defaultGasPrice := models.NewBig(config.EthGasPriceDefault())

	tests := []struct {
		name             string
		dev              bool
		gasPrice         *models.Big
		gasLimit         uint64
		expectedGasPrice *models.Big
		expectedGasLimit uint64
	}{
		{"dev", true, customGasPrice, customGasLimit, customGasPrice, customGasLimit},
		{"dev but not set", true, nil, 0, defaultGasPrice, strpkg.DefaultGasLimit},
		{"not dev", false, customGasPrice, customGasLimit, defaultGasPrice, strpkg.DefaultGasLimit},
		{"not dev not set", false, nil, 0, defaultGasPrice, strpkg.DefaultGasLimit},
	}

	for _, test := range tests {
		t.Run(test.name, func(t *testing.T) {
			config.Set("CHAINLINK_DEV", test.dev)

			ethMock.Context("manager.CreateTx", func(ethMock *cltest.EthMock) {
				ethMock.Register("eth_sendRawTransaction", cltest.NewHash())
			})

			tx, err := manager.CreateTxWithGas(null.String{}, to, data, test.gasPrice.ToInt(), test.gasLimit)
			require.NoError(t, err)
			assert.Equal(t, test.expectedGasLimit, tx.GasLimit)

			require.Len(t, tx.Attempts, 1)
			assert.Equal(t, test.expectedGasPrice, tx.Attempts[0].GasPrice)

			ethMock.EventuallyAllCalled(t)
		})
	}
}

func TestGetContract(t *testing.T) {
	t.Parallel()

	tests := []struct {
		name      string
		contract  string
		expectErr bool
	}{
		{"Get Oracle contract", "Oracle", false},
		{"Get non-existent contract", "not-a-contract", true},
	}

	for _, test := range tests {
		t.Run(test.name, func(t *testing.T) {
			contract, err := strpkg.GetContract(test.contract)
			if test.expectErr {
				assert.Error(t, err)
				assert.Nil(t, contract)
			} else {
				assert.NoError(t, err)
				assert.NotNil(t, contract)
			}
		})
	}
}

// XXX: This test needs a compiled oracle contract, which can be built with
// `yarn workspace chainlink run setup` in the base project directory.
func TestContract_EncodeMessageCall(t *testing.T) {
	t.Parallel()

	// Test with the Oracle contract
	oracle, err := strpkg.GetContract("Oracle")
	require.NoError(t, err)
	require.NotNil(t, oracle)

	data, err := oracle.EncodeMessageCall("withdraw", cltest.NewAddress(), (*big.Int)(assets.NewLink(10)))
	assert.NoError(t, err)
	assert.NotNil(t, data)
}

// XXX: As above
func TestContract_EncodeMessageCall_errors(t *testing.T) {
	t.Parallel()

	// Test with the Oracle contract
	oracle, err := strpkg.GetContract("Oracle")
	require.NoError(t, err)
	require.NotNil(t, oracle)

	tests := []struct {
		name   string
		method string
		args   []interface{}
	}{
		{"Non-existent method", "not-a-method", []interface{}{cltest.NewAddress(), (*big.Int)(assets.NewLink(10))}},
		{"Too few arguments", "withdraw", []interface{}{cltest.NewAddress()}},
		{"Too many arguments", "withdraw", []interface{}{cltest.NewAddress(), (*big.Int)(assets.NewLink(10)), (*big.Int)(assets.NewLink(10))}},
		{"Incorrect argument types", "withdraw", []interface{}{(*big.Int)(assets.NewLink(10)), cltest.NewAddress()}},
	}

	for _, test := range tests {
		t.Run(test.name, func(t *testing.T) {
			data, err := oracle.EncodeMessageCall(test.method, test.args...)
			assert.Error(t, err)
			assert.Nil(t, data)
		})
	}
}<|MERGE_RESOLUTION|>--- conflicted
+++ resolved
@@ -703,11 +703,8 @@
 			ethMock.ShouldCall(test.mockSetup).During(func() {
 				require.NoError(t, app.Store.ORM.CreateHead(cltest.Head(test.blockHeight)))
 				ethMock.Register("eth_chainId", store.Config.ChainID())
-<<<<<<< HEAD
 				ethMock.Register("eth_sendRawTransaction", cltest.NewHash())
 
-=======
->>>>>>> 0f41bad0
 				require.NoError(t, app.StartAndConnect())
 				receipt, _, err := txm.BumpGasUntilSafe(a.Hash)
 
