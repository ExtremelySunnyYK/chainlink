package headtracker

import (
	"context"
	"fmt"
	"math/big"
	"sync"
	"time"

	"github.com/pkg/errors"
	"github.com/prometheus/client_golang/prometheus"
	"github.com/prometheus/client_golang/prometheus/promauto"
	"github.com/smartcontractkit/chainlink/core/logger"
	"github.com/smartcontractkit/chainlink/core/services/eth"
	httypes "github.com/smartcontractkit/chainlink/core/services/headtracker/types"
	"github.com/smartcontractkit/chainlink/core/store/models"
	"github.com/smartcontractkit/chainlink/core/store/presenters"
	"github.com/smartcontractkit/chainlink/core/utils"
)

var (
	promCurrentHead = promauto.NewGauge(prometheus.GaugeOpts{
		Name: "head_tracker_current_head",
		Help: "The highest seen head number",
	})
)

// HeadTracker holds and stores the latest block number experienced by this particular node
// in a thread safe manner. Reconstitutes the last block number from the data
// store on reboot.
type HeadTracker struct {
	log             *logger.Logger
	headBroadcaster httypes.HeadBroadcaster
	ethClient       eth.Client
	config          Config

	backfillMB   utils.Mailbox
	samplingMB   utils.Mailbox
	muLogger     sync.RWMutex
	headListener *HeadListener
	headSaver    *HeadSaver
	chStop       chan struct{}
	wgDone       *sync.WaitGroup
	utils.StartStopOnce
}

// NewHeadTracker instantiates a new HeadTracker using the orm to persist new block numbers.
// Can be passed in an optional sleeper object that will dictate how often
// it tries to reconnect.
func NewHeadTracker(
	l *logger.Logger,
	ethClient eth.Client,
	config Config,
	orm *ORM,
	headBroadcaster httypes.HeadBroadcaster,
	sleepers ...utils.Sleeper,
) *HeadTracker {
	var wgDone sync.WaitGroup
	chStop := make(chan struct{})

	return &HeadTracker{
		headBroadcaster: headBroadcaster,
		ethClient:       ethClient,
		config:          config,
		log:             l,
		backfillMB:      *utils.NewMailbox(1),
		samplingMB:      *utils.NewMailbox(1),
		chStop:          chStop,
		wgDone:          &wgDone,
		headListener:    NewHeadListener(l, ethClient, config, chStop, &wgDone, sleepers...),
		headSaver:       NewHeadSaver(orm, config),
	}
}

// SetLogger sets and reconfigures the log for the head tracker service
func (ht *HeadTracker) SetLogger(logger *logger.Logger) {
	ht.muLogger.Lock()
	defer ht.muLogger.Unlock()
	ht.log = logger
	ht.headListener.SetLogger(logger)
}

func (ht *HeadTracker) logger() *logger.Logger {
	ht.muLogger.RLock()
	defer ht.muLogger.RUnlock()
	return ht.log
}

// Start retrieves the last persisted block number from the HeadTracker,
// subscribes to new heads, and if successful fires Connect on the
// HeadTrackable argument.
func (ht *HeadTracker) Start() error {
	return ht.StartOnce("HeadTracker", func() error {
		ht.logger().Debug("Starting HeadTracker")
		highestSeenHead, err := ht.headSaver.SetHighestSeenHeadFromDB()
		if err != nil {
			return err
		}
		if highestSeenHead != nil {
			ht.logger().Debugw(
				fmt.Sprintf("HeadTracker: Tracking logs from last block %v with hash %s", presenters.FriendlyBigInt(highestSeenHead.ToInt()), highestSeenHead.Hash.Hex()),
				"blockNumber", highestSeenHead.Number,
				"blockHash", highestSeenHead.Hash,
			)
		}

		ht.wgDone.Add(3)
		go ht.headListener.ListenForNewHeads(ht.handleNewHead, ht.handleConnected)
		go ht.backfiller()
		go ht.headSampler()

		return nil
	})
}

// Stop unsubscribes all connections and fires Disconnect.
func (ht *HeadTracker) Stop() error {
	return ht.StopOnce("HeadTracker", func() error {
		ht.logger().Info(fmt.Sprintf("HeadTracker disconnecting from %v", ht.config.EthereumURL()))
		close(ht.chStop)
		ht.wgDone.Wait()
		return nil
	})
}

func (ht *HeadTracker) Save(ctx context.Context, h models.Head) error {
	return ht.headSaver.Save(ctx, h)
}

func (ht *HeadTracker) HighestSeenHead() *models.Head {
	return ht.headSaver.HighestSeenHead()
}

func (ht *HeadTracker) HighestSeenHeadFromDB() (*models.Head, error) {
	return ht.headSaver.HighestSeenHeadFromDB()
}

// Connected returns whether or not this HeadTracker is connected.
func (ht *HeadTracker) Connected() bool {
	return ht.headListener.Connected()
}

func (ht *HeadTracker) handleConnected() {
	ht.connect(ht.headSaver.HighestSeenHead())
}

func (ht *HeadTracker) connect(bn *models.Head) {
	if err := ht.headBroadcaster.Connect(bn); err != nil {
		ht.logger().Warn(err)
	}
}

func (ht *HeadTracker) headSampler() {
	defer ht.wgDone.Done()

	debounceHead := time.NewTicker(ht.config.EthHeadTrackerSamplingInterval())
	defer debounceHead.Stop()

	ctx, cancel := utils.ContextFromChan(ht.chStop)
	defer cancel()

	for {
		select {
		case <-ht.chStop:
			return
		case <-debounceHead.C:
			item, exists := ht.samplingMB.Retrieve()
			if !exists {
				continue
			}
			head, ok := item.(models.Head)
			if !ok {
				panic(fmt.Sprintf("expected `models.Head`, got %T", item))
			}

			ht.headBroadcaster.OnNewLongestChain(ctx, head)
		}
	}
}

func (ht *HeadTracker) backfiller() {
	defer ht.wgDone.Done()
	for {
		select {
		case <-ht.chStop:
			return
		case <-ht.backfillMB.Notify():
			for {
				head, exists := ht.backfillMB.Retrieve()
				if !exists {
					break
				}
				h, is := head.(models.Head)
				if !is {
					panic(fmt.Sprintf("expected `models.Head`, got %T", head))
				}
				{
					ctx, cancel := utils.ContextFromChan(ht.chStop)
					err := ht.Backfill(ctx, h, ht.config.EthFinalityDepth())
					defer cancel()
					if err != nil {
						ht.logger().Warnw("HeadTracker: unexpected error while backfilling heads", "err", err)
					} else if ctx.Err() != nil {
						break
					}
				}
			}
		}
	}
}

// Backfill given a head will fill in any missing heads up to the given depth
func (ht *HeadTracker) Backfill(ctx context.Context, headWithChain models.Head, depth uint) (err error) {
	if uint(headWithChain.ChainLength()) >= depth {
		return nil
	}

	baseHeight := headWithChain.Number - int64(depth-1)
	if baseHeight < 0 {
		baseHeight = 0
	}

	return ht.backfill(ctx, headWithChain.EarliestInChain(), baseHeight)
}

// backfill fetches all missing heads up until the base height
func (ht *HeadTracker) backfill(ctx context.Context, head models.Head, baseHeight int64) (err error) {
	if head.Number <= baseHeight {
		return nil
	}
	mark := time.Now()
	fetched := 0
	ht.logger().Debugw("HeadTracker: starting backfill",
		"blockNumber", head.Number,
		"id", "head_tracker",
		"n", head.Number-baseHeight,
		"fromBlockHeight", baseHeight,
		"toBlockHeight", head.Number-1)
	defer func() {
		if ctx.Err() != nil {
			return
		}
		ht.logger().Debugw("HeadTracker: finished backfill",
			"fetched", fetched,
			"blockNumber", head.Number,
			"time", time.Since(mark),
			"id", "head_tracker",
			"n", head.Number-baseHeight,
			"fromBlockHeight", baseHeight,
			"toBlockHeight", head.Number-1,
			"err", err)
	}()

	for i := head.Number - 1; i >= baseHeight; i-- {
		// NOTE: Sequential requests here mean it's a potential performance bottleneck, be aware!
		var existingHead *models.Head
		existingHead, err = ht.headSaver.HeadByHash(ctx, head.ParentHash)
		if ctx.Err() != nil {
			break
		} else if err != nil {
			return errors.Wrap(err, "HeadByHash failed")
		}
		if existingHead != nil {
			head = *existingHead
			continue
		}
		head, err = ht.fetchAndSaveHead(ctx, i)
		fetched++
		if ctx.Err() != nil {
			break
		} else if err != nil {
			return errors.Wrap(err, "fetchAndSaveHead failed")
		}
	}
	return nil
}

func (ht *HeadTracker) fetchAndSaveHead(ctx context.Context, n int64) (models.Head, error) {
	ht.logger().Debugw("HeadTracker: fetching head", "blockHeight", n)
	head, err := ht.ethClient.HeadByNumber(ctx, big.NewInt(n))
	if ctx.Err() != nil {
		return models.Head{}, nil
	} else if err != nil {
		return models.Head{}, err
	} else if head == nil {
		return models.Head{}, errors.New("got nil head")
	}
	err = ht.headSaver.IdempotentInsertHead(ctx, *head)
	if ctx.Err() != nil {
		return models.Head{}, nil
	} else if err != nil {
		return models.Head{}, err
	}
	return *head, nil
}

func (ht *HeadTracker) handleNewHead(ctx context.Context, head models.Head) error {
	prevHead := ht.HighestSeenHead()

	ht.logger().Debugw(fmt.Sprintf("HeadTracker: Received new head %v", presenters.FriendlyBigInt(head.ToInt())),
		"blockHeight", head.ToInt(),
		"blockHash", head.Hash,
		"parentHeadHash", head.ParentHash,
	)

	err := ht.Save(ctx, head)
	if ctx.Err() != nil {
		return nil
	} else if err != nil {
		return err
	}

	if prevHead == nil || head.Number > prevHead.Number {
		promCurrentHead.Set(float64(head.Number))

<<<<<<< HEAD
		headWithChain, err := ht.headSaver.Chain(ctx, head.Hash, ht.store.Config.EthFinalityDepth())
=======
		headWithChain, err := ht.headSaver.Chain(ctx, head.Hash, ht.config.EthFinalityDepth())
>>>>>>> 0dd392dc
		if ctx.Err() != nil {
			return nil
		} else if err != nil {
			return errors.Wrap(err, "HeadTracker#handleNewHighestHead failed fetching chain")
		}

		ht.backfillMB.Deliver(headWithChain)
		ht.samplingMB.Deliver(headWithChain)
		return nil
	}
	if head.Number == prevHead.Number {
		if head.Hash != prevHead.Hash {
			ht.logger().Debugw("HeadTracker: got duplicate head", "blockNum", head.Number, "gotHead", head.Hash.Hex(), "highestSeenHead", prevHead.Hash.Hex())
		} else {
			ht.logger().Debugw("HeadTracker: head already in the database", "gotHead", head.Hash.Hex())
		}
	} else {
		ht.logger().Debugw("HeadTracker: got out of order head", "blockNum", head.Number, "gotHead", head.Hash.Hex(), "highestSeenHead", prevHead.Number)
		if head.Number < prevHead.Number-int64(ht.config.EthFinalityDepth()) {
			ht.logger().Errorf("HeadTracker: got very old block with number %d (highest seen was %d). This is a problem and either means a very deep re-org occurred, or the chain went backwards in block numbers. This node will not function correctly without manual intervention.", head.Number, prevHead.Number)
		}
	}
	return nil
}<|MERGE_RESOLUTION|>--- conflicted
+++ resolved
@@ -313,11 +313,7 @@
 	if prevHead == nil || head.Number > prevHead.Number {
 		promCurrentHead.Set(float64(head.Number))
 
-<<<<<<< HEAD
-		headWithChain, err := ht.headSaver.Chain(ctx, head.Hash, ht.store.Config.EthFinalityDepth())
-=======
 		headWithChain, err := ht.headSaver.Chain(ctx, head.Hash, ht.config.EthFinalityDepth())
->>>>>>> 0dd392dc
 		if ctx.Err() != nil {
 			return nil
 		} else if err != nil {
