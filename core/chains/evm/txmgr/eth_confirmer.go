package txmgr

import (
	"context"
	"fmt"
	"math/big"
	"sort"
	"strconv"
	"sync"
	"time"

	"github.com/ethereum/go-ethereum"
	gethCommon "github.com/ethereum/go-ethereum/common"
	"github.com/ethereum/go-ethereum/common/hexutil"
	"github.com/ethereum/go-ethereum/rpc"
	"github.com/pkg/errors"
	"github.com/prometheus/client_golang/prometheus"
	"github.com/prometheus/client_golang/prometheus/promauto"
	"go.uber.org/multierr"

	"github.com/smartcontractkit/chainlink/core/assets"
	evmclient "github.com/smartcontractkit/chainlink/core/chains/evm/client"
	"github.com/smartcontractkit/chainlink/core/chains/evm/gas"
	"github.com/smartcontractkit/chainlink/core/chains/evm/label"
	evmtypes "github.com/smartcontractkit/chainlink/core/chains/evm/types"
	"github.com/smartcontractkit/chainlink/core/logger"
	"github.com/smartcontractkit/chainlink/core/services/keystore/keys/ethkey"
	"github.com/smartcontractkit/chainlink/core/services/pg"
	"github.com/smartcontractkit/chainlink/core/utils"
)

const (
	// processHeadTimeout represents a sanity limit on how long ProcessHead
	// should take to complete
	processHeadTimeout = 10 * time.Minute

	// logAfterNConsecutiveBlocksChainTooShort logs a warning if we go at least
	// this many consecutive blocks with a re-org protection chain that is too
	// short
	//
	// we don't log every time because on startup it can be lower, only if it
	// persists does it indicate a serious problem
	logAfterNConsecutiveBlocksChainTooShort = 10
)

var (
	// ErrCouldNotGetReceipt is the error string we save if we reach our finality depth for a confirmed transaction without ever getting a receipt
	// This most likely happened because an external wallet used the account for this nonce
	ErrCouldNotGetReceipt = "could not get receipt"

	promNumGasBumps = promauto.NewCounterVec(prometheus.CounterOpts{
		Name: "tx_manager_num_gas_bumps",
		Help: "Number of gas bumps",
	}, []string{"evmChainID"})

	promGasBumpExceedsLimit = promauto.NewCounterVec(prometheus.CounterOpts{
		Name: "tx_manager_gas_bump_exceeds_limit",
		Help: "Number of times gas bumping failed from exceeding the configured limit. Any counts of this type indicate a serious problem.",
	}, []string{"evmChainID"})
	promNumConfirmedTxs = promauto.NewCounterVec(prometheus.CounterOpts{
		Name: "tx_manager_num_confirmed_transactions",
		Help: "Total number of confirmed transactions. Note that this can err to be too high since transactions are counted on each confirmation, which can happen multiple times per transaction in the case of re-orgs",
	}, []string{"evmChainID"})
	promNumSuccessfulTxs = promauto.NewCounterVec(prometheus.CounterOpts{
		Name: "tx_manager_num_successful_transactions",
		Help: "Total number of successful transactions. Note that this can err to be too high since transactions are counted on each confirmation, which can happen multiple times per transaction in the case of re-orgs",
	}, []string{"evmChainID"})
	promRevertedTxCount = promauto.NewCounterVec(prometheus.CounterOpts{
		Name: "tx_manager_num_tx_reverted",
		Help: "Number of times a transaction reverted on-chain. Note that this can err to be too high since transactions are counted on each confirmation, which can happen multiple times per transaction in the case of re-orgs",
	}, []string{"evmChainID"})
	promFwdTxCount = promauto.NewCounterVec(prometheus.CounterOpts{
		Name: "tx_manager_fwd_tx_count",
		Help: "The number of forwarded transaction attempts labeled by status",
	}, []string{"evmChainID", "successful"})
	promTxAttemptCount = promauto.NewGaugeVec(prometheus.GaugeOpts{
		Name: "tx_manager_tx_attempt_count",
		Help: "The number of transaction attempts that are currently being processed by the transaction manager",
	}, []string{"evmChainID"})
	promTimeUntilTxConfirmed = promauto.NewHistogramVec(prometheus.HistogramOpts{
		Name: "tx_manager_time_until_tx_confirmed",
		Help: "The amount of time elapsed from a transaction being broadcast to being included in a block.",
		Buckets: []float64{
			float64(500 * time.Millisecond),
			float64(time.Second),
			float64(5 * time.Second),
			float64(15 * time.Second),
			float64(30 * time.Second),
			float64(time.Minute),
			float64(2 * time.Minute),
			float64(5 * time.Minute),
			float64(10 * time.Minute),
		},
	}, []string{"evmChainID"})
	promBlocksUntilTxConfirmed = promauto.NewHistogramVec(prometheus.HistogramOpts{
		Name: "tx_manager_blocks_until_tx_confirmed",
		Help: "The amount of blocks that have been mined from a transaction being broadcast to being included in a block.",
		Buckets: []float64{
			float64(1),
			float64(5),
			float64(10),
			float64(20),
			float64(50),
			float64(100),
		},
	}, []string{"evmChainID"})
)

// EthConfirmer is a broad service which performs four different tasks in sequence on every new longest chain
// Step 1: Mark that all currently pending transaction attempts were broadcast before this block
// Step 2: Check pending transactions for receipts
// Step 3: See if any transactions have exceeded the gas bumping block threshold and, if so, bump them
// Step 4: Check confirmed transactions to make sure they are still in the longest chain (reorg protection)
type EthConfirmer struct {
	utils.StartStopOnce
	orm       ORM
	lggr      logger.Logger
	ethClient evmclient.Client
	ChainKeyStore
	estimator      gas.Estimator
	resumeCallback ResumeCallback

	keyStates []ethkey.State

	mb        *utils.Mailbox[*evmtypes.Head]
	ctx       context.Context
	ctxCancel context.CancelFunc
	wg        sync.WaitGroup

	nConsecutiveBlocksChainTooShort int
}

// NewEthConfirmer instantiates a new eth confirmer
func NewEthConfirmer(orm ORM, ethClient evmclient.Client, config Config, keystore KeyStore,
	keyStates []ethkey.State, estimator gas.Estimator, resumeCallback ResumeCallback, lggr logger.Logger) *EthConfirmer {

	ctx, cancel := context.WithCancel(context.Background())
	lggr = lggr.Named("EthConfirmer")

	return &EthConfirmer{
		utils.StartStopOnce{},
		orm,
		lggr,
		ethClient,
		ChainKeyStore{
			*ethClient.ChainID(),
			config,
			keystore,
		},
		estimator,
		resumeCallback,
		keyStates,
		utils.NewSingleMailbox[*evmtypes.Head](),
		ctx,
		cancel,
		sync.WaitGroup{},
		0,
	}
}

// Start is a comment to appease the linter
func (ec *EthConfirmer) Start(_ context.Context) error {
	return ec.StartOnce("EthConfirmer", func() error {
		if ec.config.EvmGasBumpThreshold() == 0 {
			ec.lggr.Infow("Gas bumping is disabled (ETH_GAS_BUMP_THRESHOLD set to 0)", "ethGasBumpThreshold", 0)
		} else {
			ec.lggr.Infow(fmt.Sprintf("Gas bumping is enabled, unconfirmed transactions will have their gas price bumped every %d blocks", ec.config.EvmGasBumpThreshold()), "ethGasBumpThreshold", ec.config.EvmGasBumpThreshold())
		}

		ec.wg.Add(1)
		go ec.runLoop()

		return nil
	})
}

// Close is a comment to appease the linter
func (ec *EthConfirmer) Close() error {
	return ec.StopOnce("EthConfirmer", func() error {
		ec.ctxCancel()
		ec.wg.Wait()
		return nil
	})
}

func (ec *EthConfirmer) Name() string {
	return ec.lggr.Name()
}

func (ec *EthConfirmer) HealthReport() map[string]error {
	return map[string]error{ec.Name(): ec.Healthy()}
}

func (ec *EthConfirmer) runLoop() {
	defer ec.wg.Done()
	for {
		select {
		case <-ec.mb.Notify():
			for {
				if ec.ctx.Err() != nil {
					return
				}
				head, exists := ec.mb.Retrieve()
				if !exists {
					break
				}
				if err := ec.ProcessHead(ec.ctx, head); err != nil {
					ec.lggr.Errorw("Error processing head", "err", err)
					continue
				}
			}
		case <-ec.ctx.Done():
			return
		}
	}
}

// ProcessHead takes all required transactions for the confirmer on a new head
func (ec *EthConfirmer) ProcessHead(ctx context.Context, head *evmtypes.Head) error {
	ctx, cancel := context.WithTimeout(ctx, processHeadTimeout)
	defer cancel()

	return ec.processHead(ctx, head)
}

// NOTE: This SHOULD NOT be run concurrently or it could behave badly
func (ec *EthConfirmer) processHead(ctx context.Context, head *evmtypes.Head) error {
	mark := time.Now()

	ec.lggr.Debugw("processHead start", "headNum", head.Number, "id", "eth_confirmer")

	if err := ec.orm.SetBroadcastBeforeBlockNum(head.Number, ec.chainID); err != nil {
		return errors.Wrap(err, "SetBroadcastBeforeBlockNum failed")
	}
	if err := ec.CheckConfirmedMissingReceipt(ctx); err != nil {
		return errors.Wrap(err, "CheckConfirmedMissingReceipt failed")
	}

	if err := ec.CheckForReceipts(ctx, head.Number); err != nil {
		return errors.Wrap(err, "CheckForReceipts failed")
	}

	ec.lggr.Debugw("Finished CheckForReceipts", "headNum", head.Number, "time", time.Since(mark), "id", "eth_confirmer")
	mark = time.Now()

	if err := ec.RebroadcastWhereNecessary(ctx, head.Number); err != nil {
		return errors.Wrap(err, "RebroadcastWhereNecessary failed")
	}

	ec.lggr.Debugw("Finished RebroadcastWhereNecessary", "headNum", head.Number, "time", time.Since(mark), "id", "eth_confirmer")
	mark = time.Now()

	if err := ec.EnsureConfirmedTransactionsInLongestChain(ctx, head); err != nil {
		return errors.Wrap(err, "EnsureConfirmedTransactionsInLongestChain failed")
	}

	ec.lggr.Debugw("Finished EnsureConfirmedTransactionsInLongestChain", "headNum", head.Number, "time", time.Since(mark), "id", "eth_confirmer")

	if ec.resumeCallback != nil {
		mark = time.Now()
		if err := ec.ResumePendingTaskRuns(ctx, head); err != nil {
			return errors.Wrap(err, "ResumePendingTaskRuns failed")
		}

		ec.lggr.Debugw("Finished ResumePendingTaskRuns", "headNum", head.Number, "time", time.Since(mark), "id", "eth_confirmer")
	}

	ec.lggr.Debugw("processHead finish", "headNum", head.Number, "id", "eth_confirmer")

	return nil
}

// CheckConfirmedMissingReceipt will attempt to re-send any transaction in the
// state of "confirmed_missing_receipt". If we get back any type of senderror
// other than "nonce too low" it means that this transaction isn't actually
// confirmed and needs to be put back into "unconfirmed" state, so that it can enter
// the gas bumping cycle. This is necessary in rare cases (e.g. Polygon) where
// network conditions are extremely hostile.
//
// For example, assume the following scenario:
//
// 0. We are connected to multiple primary nodes via load balancer
// 1. We send a transaction, it is confirmed and, we get a receipt
// 2. A new head comes in from RPC node 1 indicating that this transaction was re-org'd, so we put it back into unconfirmed state
// 3. We re-send that transaction to a RPC node 2 **which hasn't caught up to this re-org yet**
// 4. RPC node 2 still has an old view of the chain, so it returns us "nonce too low" indicating "no problem this transaction is already mined"
// 5. Now the transaction is marked "confirmed_missing_receipt" but the latest chain does not actually include it
// 6. Now we are reliant on the EthResender to propagate it, and this transaction will not be gas bumped, so in the event of gas spikes it could languish or even be evicted from the mempool and hold up the queue
// 7. Even if/when RPC node 2 catches up, the transaction is still stuck in state "confirmed_missing_receipt"
//
// This scenario might sound unlikely but has been observed to happen multiple times in the wild on Polygon.
func (ec *EthConfirmer) CheckConfirmedMissingReceipt(ctx context.Context) (err error) {
<<<<<<< HEAD
	var attempts []EthTxAttempt
	err = ec.q.Select(&attempts,
		`SELECT DISTINCT ON (eth_tx_attempts.eth_tx_id) eth_tx_attempts.*
		FROM eth_tx_attempts
		JOIN eth_txes ON eth_txes.id = eth_tx_attempts.eth_tx_id AND eth_txes.state = 'confirmed_missing_receipt'
		WHERE evm_chain_id = $1
		ORDER BY eth_tx_attempts.eth_tx_id ASC, eth_tx_attempts.gas_price DESC, eth_tx_attempts.gas_tip_cap DESC`,
		ec.chainID.String())
=======
	attempts, err := ec.orm.FindEtxAttemptsConfirmedMissingReceipt(ec.chainID)
>>>>>>> f6c71027
	if err != nil {
		return err
	}
	if len(attempts) == 0 {
		return nil
	}
	ec.lggr.Infow(fmt.Sprintf("Found %d transactions confirmed_missing_receipt. The RPC node did not give us a receipt for these transactions even though it should have been mined. This could be due to using the wallet with an external account, or if the primary node is not synced or not propagating transactions properly", len(attempts)), "attempts", attempts)
	reqs, err := batchSendTransactions(ctx, ec.orm, attempts, int(ec.config.EvmRPCDefaultBatchSize()), ec.lggr, ec.ethClient)
	if err != nil {
		ec.lggr.Debugw("Batch sending transactions failed", err)
	}
	var ethTxIDsToUnconfirm []int64
	for idx, req := range reqs {
		// Add to Unconfirm array, all tx where error wasn't NonceTooLow.
		if req.Error != nil {
			err := evmclient.NewSendError(req.Error)
			if err.IsNonceTooLowError() || err.IsTransactionAlreadyMined() {
				continue
			}
		}

		ethTxIDsToUnconfirm = append(ethTxIDsToUnconfirm, attempts[idx].EthTxID)
	}
	err = ec.orm.UpdateEthTxsUnconfirmed(ethTxIDsToUnconfirm)

	if err != nil {
		return err
	}
	return
}

// CheckForReceipts finds attempts that are still pending and checks to see if a receipt is present for the given block number
func (ec *EthConfirmer) CheckForReceipts(ctx context.Context, blockNum int64) error {
	attempts, err := ec.orm.FindEthTxAttemptsRequiringReceiptFetch(ec.chainID)
	if err != nil {
		return errors.Wrap(err, "FindEthTxAttemptsRequiringReceiptFetch failed")
	}
	if len(attempts) == 0 {
		return nil
	}

	ec.lggr.Debugw(fmt.Sprintf("Fetching receipts for %v transaction attempts", len(attempts)), "blockNum", blockNum)

	attemptsByAddress := make(map[gethCommon.Address][]EthTxAttempt)
	for _, att := range attempts {
		attemptsByAddress[att.EthTx.FromAddress] = append(attemptsByAddress[att.EthTx.FromAddress], att)
	}

	for from, attempts := range attemptsByAddress {
		minedTransactionCount, err := ec.getMinedTransactionCount(ctx, from)
		if err != nil {
			return errors.Wrapf(err, "unable to fetch pending nonce for address: %v", from)
		}

		// separateLikelyConfirmedAttempts is used as an optimisation: there is
		// no point trying to fetch receipts for attempts with a nonce higher
		// than the highest nonce the RPC node thinks it has seen
		likelyConfirmed := ec.separateLikelyConfirmedAttempts(from, attempts, minedTransactionCount)
		likelyConfirmedCount := len(likelyConfirmed)
		if likelyConfirmedCount > 0 {
			likelyUnconfirmedCount := len(attempts) - likelyConfirmedCount

			ec.lggr.Debugf("Fetching and saving %v likely confirmed receipts. Skipping checking the others (%v)",
				likelyConfirmedCount, likelyUnconfirmedCount)

			start := time.Now()
			err = ec.fetchAndSaveReceipts(ctx, likelyConfirmed, blockNum)
			if err != nil {
				return errors.Wrapf(err, "unable to fetch and save receipts for likely confirmed txs, for address: %v", from)
			}
			ec.lggr.Debugw(fmt.Sprintf("Fetching and saving %v likely confirmed receipts done", likelyConfirmedCount),
				"time", time.Since(start))
		}
	}

	if err := ec.orm.MarkAllConfirmedMissingReceipt(ec.chainID); err != nil {
		return errors.Wrap(err, "unable to mark eth_txes as 'confirmed_missing_receipt'")
	}

	if err := ec.orm.MarkOldTxesMissingReceiptAsErrored(blockNum, ec.config.EvmFinalityDepth(), ec.chainID); err != nil {
		return errors.Wrap(err, "unable to confirm buried unconfirmed eth_txes")
	}
	return nil
}

func (ec *EthConfirmer) separateLikelyConfirmedAttempts(from gethCommon.Address, attempts []EthTxAttempt, minedTransactionCount uint64) []EthTxAttempt {
	if len(attempts) == 0 {
		return attempts
	}

	firstAttemptNonce := *attempts[len(attempts)-1].EthTx.Nonce
	lastAttemptNonce := *attempts[0].EthTx.Nonce
	latestMinedNonce := int64(minedTransactionCount) - 1 // this can be -1 if a transaction has never been mined on this account
	ec.lggr.Debugw(fmt.Sprintf("There are %d attempts from address %s, mined transaction count is %d (latest mined nonce is %d) and for the attempts' nonces: first = %d, last = %d",
		len(attempts), from.Hex(), minedTransactionCount, latestMinedNonce, firstAttemptNonce, lastAttemptNonce), "nAttempts", len(attempts), "fromAddress", from, "minedTransactionCount", minedTransactionCount, "latestMinedNonce", latestMinedNonce, "firstAttemptNonce", firstAttemptNonce, "lastAttemptNonce", lastAttemptNonce)

	likelyConfirmed := attempts
	// attempts are ordered by nonce ASC
	for i := 0; i < len(attempts); i++ {
		// If the attempt nonce is lower or equal to the latestBlockNonce
		// it must have been confirmed, we just didn't get a receipt yet
		//
		// Examples:
		// 3 transactions confirmed, highest has nonce 2
		// 5 total attempts, highest has nonce 4
		// minedTransactionCount=3
		// likelyConfirmed will be attempts[0:3] which gives the first 3 transactions, as expected
		if *attempts[i].EthTx.Nonce > int64(minedTransactionCount) {
			ec.lggr.Debugf("Marking attempts as likely confirmed just before index %v, at nonce: %v", i, *attempts[i].EthTx.Nonce)
			likelyConfirmed = attempts[0:i]
			break
		}
	}

	if len(likelyConfirmed) == 0 {
		ec.lggr.Debug("There are no likely confirmed attempts - so will skip checking any")
	}

	return likelyConfirmed
}

func (ec *EthConfirmer) fetchAndSaveReceipts(ctx context.Context, attempts []EthTxAttempt, blockNum int64) error {
	promTxAttemptCount.WithLabelValues(ec.chainID.String()).Set(float64(len(attempts)))

	batchSize := int(ec.config.EvmRPCDefaultBatchSize())
	if batchSize == 0 {
		batchSize = len(attempts)
	}
	var allReceipts []evmtypes.Receipt
	for i := 0; i < len(attempts); i += batchSize {
		j := i + batchSize
		if j > len(attempts) {
			j = len(attempts)
		}

		ec.lggr.Debugw(fmt.Sprintf("Batch fetching receipts at indexes %v until (excluded) %v", i, j), "blockNum", blockNum)

		batch := attempts[i:j]

		receipts, err := ec.batchFetchReceipts(ctx, batch, blockNum)
		if err != nil {
			return errors.Wrap(err, "batchFetchReceipts failed")
		}
		if err := ec.orm.SaveFetchedReceipts(receipts, ec.chainID); err != nil {
			return errors.Wrap(err, "saveFetchedReceipts failed")
		}
		promNumConfirmedTxs.WithLabelValues(ec.chainID.String()).Add(float64(len(receipts)))

		allReceipts = append(allReceipts, receipts...)
	}

	observeUntilTxConfirmed(ec.chainID, attempts, allReceipts)

	return nil
}

func (ec *EthConfirmer) getMinedTransactionCount(ctx context.Context, from gethCommon.Address) (nonce uint64, err error) {
	return ec.ethClient.NonceAt(ctx, from, nil)
}

// Note this function will increment promRevertedTxCount upon receiving
// a reverted transaction receipt. Should only be called with unconfirmed attempts.
func (ec *EthConfirmer) batchFetchReceipts(ctx context.Context, attempts []EthTxAttempt, blockNum int64) (receipts []evmtypes.Receipt, err error) {
	var reqs []rpc.BatchElem

	// Metadata is required to determine whether a tx is forwarded or not.
	if ec.config.EvmUseForwarders() {
		err = ec.orm.PreloadEthTxes(attempts)
		if err != nil {
			return nil, errors.Wrap(err, "EthConfirmer#batchFetchReceipts error loading txs for attempts")
		}
	}

	for _, attempt := range attempts {
		req := rpc.BatchElem{
			Method: "eth_getTransactionReceipt",
			Args:   []interface{}{attempt.Hash},
			Result: &evmtypes.Receipt{},
		}
		reqs = append(reqs, req)
	}

	lggr := ec.lggr.Named("batchFetchReceipts").With("blockNum", blockNum)

	err = ec.ethClient.BatchCallContext(ctx, reqs)
	if err != nil {
		return nil, errors.Wrap(err, "EthConfirmer#batchFetchReceipts error fetching receipts with BatchCallContext")
	}

	for i, req := range reqs {
		attempt := attempts[i]
		result, err := req.Result, req.Error

		receipt, is := result.(*evmtypes.Receipt)
		if !is {
			return nil, errors.Errorf("expected result to be a %T, got %T", (*evmtypes.Receipt)(nil), result)
		}

		l := logger.Sugared(attempt.EthTx.GetLogger(lggr).With(
			"txHash", attempt.Hash.Hex(), "ethTxAttemptID", attempt.ID,
			"ethTxID", attempt.EthTxID, "err", err, "nonce", attempt.EthTx.Nonce,
		))

		if err != nil {
			l.Error("FetchReceipt failed")
			continue
		}

		if receipt == nil {
			// NOTE: This should never happen, but it seems safer to check
			// regardless to avoid a potential panic
			l.AssumptionViolation("got nil receipt")
			continue
		}

		if receipt.IsZero() {
			l.Debug("Still waiting for receipt")
			continue
		}

		l = logger.Sugared(l.With("blockHash", receipt.BlockHash.Hex(), "status", receipt.Status, "transactionIndex", receipt.TransactionIndex))

		if receipt.IsUnmined() {
			l.Debug("Got receipt for transaction but it's still in the mempool and not included in a block yet")
			continue
		}

		l.Debugw("Got receipt for transaction", "blockNumber", receipt.BlockNumber, "gasUsed", receipt.GasUsed)

		if receipt.TxHash != attempt.Hash {
			l.Errorf("Invariant violation, expected receipt with hash %s to have same hash as attempt with hash %s", receipt.TxHash.Hex(), attempt.Hash.Hex())
			continue
		}

		if receipt.BlockNumber == nil {
			l.Error("Invariant violation, receipt was missing block number")
			continue
		}

		if receipt.Status == 0 {
			// Do an eth call to obtain the revert reason.
			_, errCall := ec.ethClient.CallContract(ctx, ethereum.CallMsg{
				From:       attempt.EthTx.FromAddress,
				To:         &attempt.EthTx.ToAddress,
				Gas:        uint64(attempt.EthTx.GasLimit),
				GasPrice:   attempt.GasPrice.ToInt(),
				GasFeeCap:  attempt.GasFeeCap.ToInt(),
				GasTipCap:  attempt.GasTipCap.ToInt(),
				Value:      nil,
				Data:       attempt.EthTx.EncodedPayload,
				AccessList: nil,
			}, receipt.BlockNumber)
			rpcError, errExtract := evmclient.ExtractRPCError(errCall)
			if errExtract == nil {
				l.Warnw("transaction reverted on-chain", "hash", receipt.TxHash, "rpcError", rpcError.String())
			} else {
				l.Warnw("transaction reverted on-chain unable to extract revert reason", "hash", receipt.TxHash, "err", err)
			}
			// This might increment more than once e.g. in case of re-orgs going back and forth we might re-fetch the same receipt
			promRevertedTxCount.WithLabelValues(ec.chainID.String()).Add(1)
		} else {
			promNumSuccessfulTxs.WithLabelValues(ec.chainID.String()).Add(1)
		}

		// This is only recording forwarded tx that were mined and have a status.
		// Counters are prone to being inaccurate due to re-orgs.
		if ec.config.EvmUseForwarders() {
			meta, err := attempt.EthTx.GetMeta()
			if err == nil && meta != nil && meta.FwdrDestAddress != nil {
				// promFwdTxCount takes two labels, chainId and a boolean of whether a tx was successful or not.
				promFwdTxCount.WithLabelValues(ec.chainID.String(), strconv.FormatBool(receipt.Status != 0)).Add(1)
			}
		}

		receipts = append(receipts, *receipt)
	}

	return
}

// RebroadcastWhereNecessary bumps gas or resends transactions that were previously out-of-eth
func (ec *EthConfirmer) RebroadcastWhereNecessary(ctx context.Context, blockHeight int64) error {
	var wg sync.WaitGroup

	// It is safe to process separate keys concurrently
	// NOTE: This design will block one key if another takes a really long time to execute
	wg.Add(len(ec.keyStates))
	errors := []error{}
	var errMu sync.Mutex
	for _, key := range ec.keyStates {
		go func(fromAddress gethCommon.Address) {
			if err := ec.rebroadcastWhereNecessary(ctx, fromAddress, blockHeight); err != nil {
				errMu.Lock()
				errors = append(errors, err)
				errMu.Unlock()
				ec.lggr.Errorw("Error in RebroadcastWhereNecessary", "error", err, "fromAddress", fromAddress)
			}

			wg.Done()
		}(key.Address.Address())
	}

	wg.Wait()

	return multierr.Combine(errors...)
}

func (ec *EthConfirmer) rebroadcastWhereNecessary(ctx context.Context, address gethCommon.Address, blockHeight int64) error {
	if err := ec.handleAnyInProgressAttempts(ctx, address, blockHeight); err != nil {
		return errors.Wrap(err, "handleAnyInProgressAttempts failed")
	}

	threshold := int64(ec.config.EvmGasBumpThreshold())
	bumpDepth := int64(ec.config.EvmGasBumpTxDepth())
	maxInFlightTransactions := ec.config.EvmMaxInFlightTransactions()
	etxs, err := ec.FindEthTxsRequiringRebroadcast(ctx, ec.lggr, address, blockHeight, threshold, bumpDepth, maxInFlightTransactions, ec.chainID)
	if err != nil {
		return errors.Wrap(err, "FindEthTxsRequiringRebroadcast failed")
	}
	for _, etx := range etxs {
		lggr := etx.GetLogger(ec.lggr)

		attempt, err := ec.attemptForRebroadcast(ctx, lggr, *etx)
		if err != nil {
			return errors.Wrap(err, "attemptForRebroadcast failed")
		}

		lggr.Debugw("Rebroadcasting transaction", "nPreviousAttempts", len(etx.EthTxAttempts), "gasPrice", attempt.GasPrice, "gasTipCap", attempt.GasTipCap, "gasFeeCap", attempt.GasFeeCap)

		if err := ec.orm.SaveInProgressAttempt(&attempt); err != nil {
			return errors.Wrap(err, "saveInProgressAttempt failed")
		}

		if err := ec.handleInProgressAttempt(ctx, lggr, *etx, attempt, blockHeight); err != nil {
			return errors.Wrap(err, "handleInProgressAttempt failed")
		}
	}
	return nil
}

// "in_progress" attempts were left behind after a crash/restart and may or may not have been sent.
// We should try to ensure they get on-chain so we can fetch a receipt for them.
// NOTE: We also use this to mark attempts for rebroadcast in event of a
// re-org, so multiple attempts are allowed to be in in_progress state (but
// only one per eth_tx).
func (ec *EthConfirmer) handleAnyInProgressAttempts(ctx context.Context, address gethCommon.Address, blockHeight int64) error {
	attempts, err := ec.orm.GetInProgressEthTxAttempts(ctx, address, ec.chainID)
	if ctx.Err() != nil {
		return nil
	} else if err != nil {
		return errors.Wrap(err, "GetInProgressEthTxAttempts failed")
	}
	for _, a := range attempts {
		err := ec.handleInProgressAttempt(ctx, a.EthTx.GetLogger(ec.lggr), a.EthTx, a, blockHeight)
		if ctx.Err() != nil {
			break
		} else if err != nil {
			return errors.Wrap(err, "handleInProgressAttempt failed")
		}
	}
	return nil
}

// FindEthTxsRequiringRebroadcast returns attempts that hit insufficient eth,
// and attempts that need bumping, in nonce ASC order
func (ec *EthConfirmer) FindEthTxsRequiringRebroadcast(ctx context.Context, lggr logger.Logger, address gethCommon.Address, blockNum, gasBumpThreshold, bumpDepth int64, maxInFlightTransactions uint32, chainID big.Int) (etxs []*EthTx, err error) {
	// NOTE: These two queries could be combined into one using union but it
	// becomes harder to read and difficult to test in isolation. KISS principle
	etxInsufficientEths, err := ec.orm.FindEthTxsRequiringResubmissionDueToInsufficientEth(address, chainID, pg.WithParentCtx(ctx))
	if err != nil {
		return nil, err
	}

	if len(etxInsufficientEths) > 0 {
		lggr.Infow(fmt.Sprintf("Found %d transactions to be re-sent that were previously rejected due to insufficient eth balance", len(etxInsufficientEths)), "blockNum", blockNum, "address", address)
	}

	// TODO: Just pass the Q through everything
	etxBumps, err := ec.orm.FindEthTxsRequiringGasBump(ctx, address, blockNum, gasBumpThreshold, bumpDepth, chainID)
	if ctx.Err() != nil {
		return nil, nil
	} else if err != nil {
		return nil, err
	}

	if len(etxBumps) > 0 {
		// txes are ordered by nonce asc so the first will always be the oldest
		etx := etxBumps[0]
		// attempts are ordered by time sent asc so first will always be the oldest
		var oldestBlocksBehind int64 = -1 // It should never happen that the oldest attempt has no BroadcastBeforeBlockNum set, but in case it does, we shouldn't crash - log this sentinel value instead
		if len(etx.EthTxAttempts) > 0 {
			oldestBlockNum := etx.EthTxAttempts[0].BroadcastBeforeBlockNum
			if oldestBlockNum != nil {
				oldestBlocksBehind = blockNum - *oldestBlockNum
			}
		} else {
			logger.Sugared(lggr).AssumptionViolationf("Expected eth_tx for gas bump to have at least one attempt", "etxID", etx.ID, "blockNum", blockNum, "address", address)
		}
		lggr.Infow(fmt.Sprintf("Found %d transactions to re-sent that have still not been confirmed after at least %d blocks. The oldest of these has not still not been confirmed after %d blocks. These transactions will have their gas price bumped. %s", len(etxBumps), gasBumpThreshold, oldestBlocksBehind, label.NodeConnectivityProblemWarning), "blockNum", blockNum, "address", address, "gasBumpThreshold", gasBumpThreshold)
	}

	seen := make(map[int64]struct{})

	for _, etx := range etxInsufficientEths {
		seen[etx.ID] = struct{}{}
		etxs = append(etxs, etx)
	}
	for _, etx := range etxBumps {
		if _, exists := seen[etx.ID]; !exists {
			etxs = append(etxs, etx)
		}
	}

	sort.Slice(etxs, func(i, j int) bool {
		return *(etxs[i].Nonce) < *(etxs[j].Nonce)
	})

	if maxInFlightTransactions > 0 && len(etxs) > int(maxInFlightTransactions) {
		lggr.Warnf("%d transactions to rebroadcast which exceeds limit of %d. %s", len(etxs), maxInFlightTransactions, label.MaxInFlightTransactionsWarning)
		etxs = etxs[:maxInFlightTransactions]
	}

	return
}

func (ec *EthConfirmer) attemptForRebroadcast(ctx context.Context, lggr logger.Logger, etx EthTx) (attempt EthTxAttempt, err error) {
	if len(etx.EthTxAttempts) > 0 {
		etx.EthTxAttempts[0].EthTx = etx
		previousAttempt := etx.EthTxAttempts[0]
		logFields := ec.logFieldsPreviousAttempt(previousAttempt)
		if previousAttempt.State == EthTxAttemptInsufficientEth {
			// Do not create a new attempt if we ran out of eth last time since bumping gas is pointless
			// Instead try to resubmit the same attempt at the same price, in the hope that the wallet was funded since our last attempt
			lggr.Debugw("Rebroadcast InsufficientEth", logFields...)
			previousAttempt.State = EthTxAttemptInProgress
			return previousAttempt, nil
		}
		attempt, err = ec.bumpGas(ctx, etx, etx.EthTxAttempts)

		if gas.IsBumpErr(err) {
			lggr.Errorw("Failed to bump gas", append(logFields, "err", err)...)
			// Do not create a new attempt if bumping gas would put us over the limit or cause some other problem
			// Instead try to resubmit the previous attempt, and keep resubmitting until its accepted
			previousAttempt.BroadcastBeforeBlockNum = nil
			previousAttempt.State = EthTxAttemptInProgress
			return previousAttempt, nil
		}
		return attempt, err
	}
	return attempt, errors.Errorf("invariant violation: EthTx %v was unconfirmed but didn't have any attempts. "+
		"Falling back to default gas price instead."+
		"This is a bug! Please report to https://github.com/smartcontractkit/chainlink/issues", etx.ID)
}

func (ec *EthConfirmer) logFieldsPreviousAttempt(attempt EthTxAttempt) []interface{} {
	etx := attempt.EthTx
	return []interface{}{
		"etxID", etx.ID,
		"txHash", attempt.Hash,
		"previousAttempt", attempt,
		"gasLimit", etx.GasLimit,
		"maxGasPrice", ec.config.EvmMaxGasPriceWei(),
		"nonce", etx.Nonce,
	}
}

func (ec *EthConfirmer) bumpGas(ctx context.Context, etx EthTx, previousAttempts []EthTxAttempt) (bumpedAttempt EthTxAttempt, err error) {
	priorAttempts := make([]gas.PriorAttempt, len(previousAttempts))
	// This feels a bit useless but until we get iterators there is no other
	// way to cast an array of structs to an array of interfaces
	for i, attempt := range previousAttempts {
		priorAttempts[i] = attempt
	}
	previousAttempt := previousAttempts[0]
	logFields := ec.logFieldsPreviousAttempt(previousAttempt)
	keySpecificMaxGasPriceWei := ec.config.KeySpecificMaxGasPriceWei(etx.FromAddress)
	switch previousAttempt.TxType {
	case 0x0: // Legacy
		var bumpedGasPrice *assets.Wei
		var bumpedGasLimit uint32
		bumpedGasPrice, bumpedGasLimit, err = ec.estimator.BumpLegacyGas(ctx, previousAttempt.GasPrice, etx.GasLimit, keySpecificMaxGasPriceWei, priorAttempts)
		if err == nil {
			promNumGasBumps.WithLabelValues(ec.chainID.String()).Inc()
			ec.lggr.Debugw("Rebroadcast bumping gas for Legacy tx", append(logFields, "bumpedGasPrice", bumpedGasPrice.String())...)
			return ec.NewLegacyAttempt(etx, bumpedGasPrice, bumpedGasLimit)
		}
	case 0x2: // EIP1559
		var bumpedFee gas.DynamicFee
		var bumpedGasLimit uint32
		original := previousAttempt.DynamicFee()
		bumpedFee, bumpedGasLimit, err = ec.estimator.BumpDynamicFee(ctx, original, etx.GasLimit, keySpecificMaxGasPriceWei, priorAttempts)
		if err == nil {
			promNumGasBumps.WithLabelValues(ec.chainID.String()).Inc()
			ec.lggr.Debugw("Rebroadcast bumping gas for DynamicFee tx", append(logFields, "bumpedTipCap", bumpedFee.TipCap.String(), "bumpedFeeCap", bumpedFee.FeeCap.String())...)
			return ec.NewDynamicFeeAttempt(etx, bumpedFee, bumpedGasLimit)
		}
	default:
		err = errors.Errorf("invariant violation: Attempt %v had unrecognised transaction type %v"+
			"This is a bug! Please report to https://github.com/smartcontractkit/chainlink/issues", previousAttempt.ID, previousAttempt.TxType)
	}

	if errors.Is(errors.Cause(err), gas.ErrBumpGasExceedsLimit) {
		promGasBumpExceedsLimit.WithLabelValues(ec.chainID.String()).Inc()
	}

	return bumpedAttempt, errors.Wrap(err, "error bumping gas")
}

func (ec *EthConfirmer) handleInProgressAttempt(ctx context.Context, lggr logger.Logger, etx EthTx, attempt EthTxAttempt, blockHeight int64) error {
	if attempt.State != EthTxAttemptInProgress {
		return errors.Errorf("invariant violation: expected eth_tx_attempt %v to be in_progress, it was %s", attempt.ID, attempt.State)
	}

	now := time.Now()
	sendError := sendTransaction(ctx, ec.ethClient, attempt, etx, lggr)

	if sendError.IsTerminallyUnderpriced() {
		// This should really not ever happen in normal operation since we
		// already bumped above the required minimum in ethBroadcaster.
		ec.lggr.Warnw("Got terminally underpriced error for gas bump, this should never happen unless the remote RPC node changed its configuration on the fly, or you are using multiple RPC nodes with different minimum gas price requirements. This is not recommended", "err", sendError, "attempt", attempt)
		// "Lazily" load attempts here since the overwhelmingly common case is
		// that we don't need them unless we enter this path
		if err := ec.orm.LoadEthTxAttempts(&etx, pg.WithParentCtx(ctx)); err != nil {
			return errors.Wrap(err, "failed to load EthTxAttempts while bumping on terminally underpriced error")
		}
		if len(etx.EthTxAttempts) == 0 {
			err := errors.New("expected to find at least 1 attempt")
			logger.Sugared(ec.lggr).AssumptionViolationw(err.Error(), "err", err, "attempt", attempt)
			return err
		}
		if attempt.ID != etx.EthTxAttempts[0].ID {
			err := errors.New("expected highest priced attempt to be the current in_progress attempt")
			logger.Sugared(ec.lggr).AssumptionViolationw(err.Error(), "err", err, "attempt", attempt, "ethTxAttempts", etx.EthTxAttempts)
			return err
		}
		replacementAttempt, err := ec.bumpGas(ctx, etx, etx.EthTxAttempts)
		if err != nil {
			return errors.Wrap(err, "could not bump gas for terminally underpriced transaction")
		}
		promNumGasBumps.WithLabelValues(ec.chainID.String()).Inc()
		lggr.With(
			"sendError", sendError,
			"maxGasPriceConfig", ec.config.EvmMaxGasPriceWei(),
			"previousAttempt", attempt,
			"replacementAttempt", replacementAttempt,
		).Errorf("gas price was rejected by the eth node for being too low. Eth node returned: '%s'", sendError.Error())

		if err := ec.orm.SaveReplacementInProgressAttempt(attempt, &replacementAttempt); err != nil {
			return errors.Wrap(err, "saveReplacementInProgressAttempt failed")
		}
		return ec.handleInProgressAttempt(ctx, lggr, etx, replacementAttempt, blockHeight)
	}

	if sendError.IsTemporarilyUnderpriced() {
		// Most likely scenario here is a parity node that is rejecting
		// low-priced transactions due to mempool pressure
		//
		// In that case, the safest thing to do is to pretend the transaction
		// was accepted and continue the normal gas bumping cycle until we can
		// get it into the mempool
		lggr.Debugw("Transaction temporarily underpriced", "attemptID", attempt.ID, "err", sendError.Error(), "gasPrice", attempt.GasPrice, "gasTipCap", attempt.GasTipCap, "gasFeeCap", attempt.GasFeeCap)
		sendError = nil
	}

	if sendError.IsTxFeeExceedsCap() {
		// The gas price was bumped too high. This transaction attempt cannot be accepted.
		//
		// Best thing we can do is to re-send the previous attempt at the old
		// price and discard this bumped version.
		lggr.Errorw(fmt.Sprintf("Transaction gas bump failed; %s", label.RPCTxFeeCapConfiguredIncorrectlyWarning),
			"err", sendError,
			"gasPrice", attempt.GasPrice,
			"gasLimit", etx.GasLimit,
			"signedRawTx", hexutil.Encode(attempt.SignedRawTx),
			"blockHeight", blockHeight,
			"id", "RPCTxFeeCapExceeded",
		)
		return ec.orm.DeleteInProgressAttempt(ctx, attempt)
	}

	if sendError.Fatal() {
		// WARNING: This should never happen!
		// Should NEVER be fatal this is an invariant violation. The
		// EthBroadcaster can never create an EthTxAttempt that will
		// fatally error.
		//
		// The only scenario imaginable where this might take place is if
		// geth/parity have been updated between broadcasting and confirming steps.
		lggr.Criticalw("Invariant violation: fatal error while re-attempting transaction",
			"err", sendError,
			"signedRawTx", hexutil.Encode(attempt.SignedRawTx),
			"blockHeight", blockHeight,
		)
		// This will loop continuously on every new head so it must be handled manually by the node operator!
		return ec.orm.DeleteInProgressAttempt(ctx, attempt)
	}

	if sendError.IsNonceTooLowError() || sendError.IsTransactionAlreadyMined() {
		// Nonce too low indicated that a transaction at this nonce was confirmed already.
		// Mark confirmed_missing_receipt and wait for the next cycle to try to get a receipt
		sendError = nil
		lggr.Debugw("Nonce already used", "ethTxAttemptID", attempt.ID, "txHash", attempt.Hash.Hex(), "err", sendError)
		timeout := ec.config.DatabaseDefaultQueryTimeout()
		return ec.orm.SaveConfirmedMissingReceiptAttempt(ctx, timeout, &attempt, now)
	}

	if sendError.IsReplacementUnderpriced() {
		// Our system constraints guarantee that the attempt referenced in this
		// function has the highest gas price of all attempts.
		//
		// Thus, there are only two possible scenarios where this can happen.
		//
		// 1. Our gas bump was insufficient compared to our previous attempt
		// 2. An external wallet used the account to manually send a transaction
		// at a higher gas price
		//
		// In this case the simplest and most robust way to recover is to ignore
		// this attempt and wait until the next bump threshold is reached in
		// order to bump again.
		lggr.Errorw(fmt.Sprintf("Replacement transaction underpriced for eth_tx %v. "+
			"Eth node returned error: '%s'. "+
			"Either you have set ETH_GAS_BUMP_PERCENT (currently %v%%) too low or an external wallet used this account. "+
			"Please note that using your node's private keys outside of the chainlink node is NOT SUPPORTED and can lead to missed transactions.",
			etx.ID, sendError.Error(), ec.config.EvmGasBumpPercent()), "err", sendError, "gasPrice", attempt.GasPrice, "gasTipCap", attempt.GasTipCap, "gasFeeCap", attempt.GasFeeCap)

		// Assume success and hand off to the next cycle.
		sendError = nil
	}

	if sendError.IsInsufficientEth() {
		lggr.Criticalw(fmt.Sprintf("Tx 0x%x with type 0x%d was rejected due to insufficient eth: %s\n"+
			"ACTION REQUIRED: Chainlink wallet with address 0x%x is OUT OF FUNDS",
			attempt.ID, attempt.Hash, sendError.Error(), etx.FromAddress,
		), "err", sendError, "gasPrice", attempt.GasPrice, "gasTipCap", attempt.GasTipCap, "gasFeeCap", attempt.GasFeeCap)
		timeout := ec.config.DatabaseDefaultQueryTimeout()
		return ec.orm.SaveInsufficientEthAttempt(timeout, &attempt, now)
	}

	if sendError == nil {
		lggr.Debugw("Successfully broadcast transaction", "ethTxAttemptID", attempt.ID, "txHash", attempt.Hash.Hex())
		timeout := ec.config.DatabaseDefaultQueryTimeout()
		return ec.orm.SaveSentAttempt(timeout, &attempt, now)
	}

	// Any other type of error is considered temporary or resolvable by the
	// node operator. The node may have it in the mempool so we must keep the
	// attempt (leave it in_progress). Safest thing to do is bail out and wait
	// for the next head.
	return errors.Wrapf(sendError, "unexpected error sending eth_tx %v with hash %s", etx.ID, attempt.Hash.Hex())
}

// EnsureConfirmedTransactionsInLongestChain finds all confirmed eth_txes up to the depth
// of the given chain and ensures that every one has a receipt with a block hash that is
// in the given chain.
//
// If any of the confirmed transactions does not have a receipt in the chain, it has been
// re-org'd out and will be rebroadcast.
func (ec *EthConfirmer) EnsureConfirmedTransactionsInLongestChain(ctx context.Context, head *evmtypes.Head) error {
	if head.ChainLength() < ec.config.EvmFinalityDepth() {
		logArgs := []interface{}{
			"chainLength", head.ChainLength(), "evmFinalityDepth", ec.config.EvmFinalityDepth(),
		}
		if ec.nConsecutiveBlocksChainTooShort > logAfterNConsecutiveBlocksChainTooShort {
			warnMsg := "Chain length supplied for re-org detection was shorter than EvmFinalityDepth. Re-org protection is not working properly. This could indicate a problem with the remote RPC endpoint, a compatibility issue with a particular blockchain, a bug with this particular blockchain, heads table being truncated too early, remote node out of sync, or something else. If this happens a lot please raise a bug with the Chainlink team including a log output sample and details of the chain and RPC endpoint you are using."
			ec.lggr.Warnw(warnMsg, append(logArgs, "nConsecutiveBlocksChainTooShort", ec.nConsecutiveBlocksChainTooShort)...)
		} else {
			logMsg := "Chain length supplied for re-org detection was shorter than EvmFinalityDepth"
			ec.lggr.Debugw(logMsg, append(logArgs, "nConsecutiveBlocksChainTooShort", ec.nConsecutiveBlocksChainTooShort)...)
		}
		ec.nConsecutiveBlocksChainTooShort++
	} else {
		ec.nConsecutiveBlocksChainTooShort = 0
	}
	etxs, err := ec.orm.FindTransactionsConfirmedInBlockRange(head.Number, head.EarliestInChain().Number, ec.chainID)
	if err != nil {
		return errors.Wrap(err, "findTransactionsConfirmedInBlockRange failed")
	}

	for _, etx := range etxs {
		if !hasReceiptInLongestChain(*etx, head) {
			if err := ec.markForRebroadcast(*etx, head); err != nil {
				return errors.Wrapf(err, "markForRebroadcast failed for etx %v", etx.ID)
			}
		}
	}

	// It is safe to process separate keys concurrently
	// NOTE: This design will block one key if another takes a really long time to execute
	var wg sync.WaitGroup
	errors := []error{}
	var errMu sync.Mutex
	wg.Add(len(ec.keyStates))
	for _, key := range ec.keyStates {
		go func(fromAddress gethCommon.Address) {
			if err := ec.handleAnyInProgressAttempts(ctx, fromAddress, head.Number); err != nil {
				errMu.Lock()
				errors = append(errors, err)
				errMu.Unlock()
				ec.lggr.Errorw("Error in handleAnyInProgressAttempts", "err", err, "fromAddress", fromAddress)
			}

			wg.Done()
		}(key.Address.Address())
	}

	wg.Wait()

	return multierr.Combine(errors...)
}

func hasReceiptInLongestChain(etx EthTx, head *evmtypes.Head) bool {
	for {
		for _, attempt := range etx.EthTxAttempts {
			for _, receipt := range attempt.EthReceipts {
				if receipt.BlockHash == head.Hash && receipt.BlockNumber == head.Number {
					return true
				}
			}
		}
		if head.Parent == nil {
			return false
		}
		head = head.Parent
	}
}

func (ec *EthConfirmer) markForRebroadcast(etx EthTx, head *evmtypes.Head) error {
	if len(etx.EthTxAttempts) == 0 {
		return errors.Errorf("invariant violation: expected eth_tx %v to have at least one attempt", etx.ID)
	}

	// Rebroadcast the one with the highest gas price
	attempt := etx.EthTxAttempts[0]
	var receipt EthReceipt
	if len(attempt.EthReceipts) > 0 {
		receipt = attempt.EthReceipts[0]
	}

	ec.lggr.Infow(fmt.Sprintf("Re-org detected. Rebroadcasting transaction %s which may have been re-org'd out of the main chain", attempt.Hash.Hex()),
		"txhash", attempt.Hash.Hex(),
		"currentBlockNum", head.Number,
		"currentBlockHash", head.Hash.Hex(),
		"replacementBlockHashAtConfirmedHeight", head.HashAtHeight(receipt.BlockNumber),
		"confirmedInBlockNum", receipt.BlockNumber,
		"confirmedInBlockHash", receipt.BlockHash,
		"confirmedInTxIndex", receipt.TransactionIndex,
		"ethTxID", etx.ID,
		"attemptID", attempt.ID,
		"receiptID", receipt.ID,
		"nReceipts", len(attempt.EthReceipts),
		"id", "eth_confirmer")

	// Put it back in progress and delete all receipts (they do not apply to the new chain)
	err := ec.orm.UpdateEthTxForRebroadcast(etx, attempt)
	return errors.Wrap(err, "markForRebroadcast failed")
}

// ForceRebroadcast sends a transaction for every nonce in the given nonce range at the given gas price.
// If an eth_tx exists for this nonce, we re-send the existing eth_tx with the supplied parameters.
// If an eth_tx doesn't exist for this nonce, we send a zero transaction.
// This operates completely orthogonal to the normal EthConfirmer and can result in untracked attempts!
// Only for emergency usage.
// This is in case of some unforeseen scenario where the node is refusing to release the lock. KISS.
func (ec *EthConfirmer) ForceRebroadcast(beginningNonce uint, endingNonce uint, gasPriceWei uint64, address gethCommon.Address, overrideGasLimit uint32) error {
	ec.lggr.Infof("ForceRebroadcast: will rebroadcast transactions for all nonces between %v and %v", beginningNonce, endingNonce)

	for n := beginningNonce; n <= endingNonce; n++ {
		etx, err := ec.orm.FindEthTxWithNonce(address, n)
		if err != nil {
			return errors.Wrap(err, "ForceRebroadcast failed")
		}
		if etx == nil {
			ec.lggr.Debugf("ForceRebroadcast: no eth_tx found with nonce %v, will rebroadcast empty transaction", n)
			hash, err := ec.sendEmptyTransaction(context.TODO(), address, n, overrideGasLimit, gasPriceWei)
			if err != nil {
				ec.lggr.Errorw("ForceRebroadcast: failed to send empty transaction", "nonce", n, "err", err)
				continue
			}
			ec.lggr.Infow("ForceRebroadcast: successfully rebroadcast empty transaction", "nonce", n, "hash", hash.String())
		} else {
			ec.lggr.Debugf("ForceRebroadcast: got eth_tx %v with nonce %v, will rebroadcast this transaction", etx.ID, *etx.Nonce)
			if overrideGasLimit != 0 {
				etx.GasLimit = overrideGasLimit
			}
			attempt, err := ec.NewLegacyAttempt(*etx, assets.NewWeiI(int64(gasPriceWei)), etx.GasLimit)
			if err != nil {
				ec.lggr.Errorw("ForceRebroadcast: failed to create new attempt", "ethTxID", etx.ID, "err", err)
				continue
			}
			if err := sendTransaction(context.TODO(), ec.ethClient, attempt, *etx, ec.lggr); err != nil {
				ec.lggr.Errorw(fmt.Sprintf("ForceRebroadcast: failed to rebroadcast eth_tx %v with nonce %v and gas limit %v: %s", etx.ID, *etx.Nonce, etx.GasLimit, err.Error()), "err", err, "gasPrice", attempt.GasPrice, "gasTipCap", attempt.GasTipCap, "gasFeeCap", attempt.GasFeeCap)
				continue
			}
			ec.lggr.Infof("ForceRebroadcast: successfully rebroadcast eth_tx %v with hash: 0x%x", etx.ID, attempt.Hash)
		}
	}
	return nil
}

func (ec *EthConfirmer) sendEmptyTransaction(ctx context.Context, fromAddress gethCommon.Address, nonce uint, overrideGasLimit uint32, gasPriceWei uint64) (gethCommon.Hash, error) {
	gasLimit := overrideGasLimit
	if gasLimit == 0 {
		gasLimit = ec.config.EvmGasLimitDefault()
	}
	tx, err := sendEmptyTransaction(ctx, ec.ethClient, ec.keystore, uint64(nonce), gasLimit, big.NewInt(int64(gasPriceWei)), fromAddress, &ec.chainID)
	if err != nil {
		return gethCommon.Hash{}, errors.Wrap(err, "(EthConfirmer).sendEmptyTransaction failed")
	}
	return tx.Hash(), nil
}

// ResumePendingTaskRuns issues callbacks to task runs that are pending waiting for receipts
func (ec *EthConfirmer) ResumePendingTaskRuns(ctx context.Context, head *evmtypes.Head) error {

	receiptsPlus, err := ec.orm.FindEthReceiptsPendingConfirmation(ctx, head.Number, ec.chainID)

	if err != nil {
		return err
	}

	if len(receiptsPlus) > 0 {
		ec.lggr.Debugf("Resuming %d task runs pending receipt", len(receiptsPlus))
	} else {
		ec.lggr.Debug("No task runs to resume")
	}
	for _, data := range receiptsPlus {
		var taskErr error
		var output interface{}
		if data.FailOnRevert && data.Receipt.Status == 0 {
			taskErr = errors.Errorf("transaction %s reverted on-chain", data.Receipt.TxHash)
		} else {
			output = data.Receipt
		}

		ec.lggr.Debugw("Callback: resuming ethtx with receipt", "output", output, "taskErr", taskErr, "pipelineTaskRunID", data.ID)
		if err := ec.resumeCallback(data.ID, output, taskErr); err != nil {
			return err
		}
	}

	return nil
}

// observeUntilTxConfirmed observes the promBlocksUntilTxConfirmed metric for each confirmed
// transaction.
func observeUntilTxConfirmed(chainID big.Int, attempts []EthTxAttempt, receipts []evmtypes.Receipt) {
	for _, attempt := range attempts {
		for _, r := range receipts {
			if attempt.Hash != r.TxHash {
				continue
			}

			// We estimate the time until confirmation by subtracting from the time the eth tx (not the attempt)
			// was created. We want to measure the amount of time taken from when a transaction is created
			// via e.g Txm.CreateTransaction to when it is confirmed on-chain, regardless of how many attempts
			// were needed to achieve this.
			duration := time.Since(attempt.EthTx.CreatedAt)
			promTimeUntilTxConfirmed.
				WithLabelValues(chainID.String()).
				Observe(float64(duration))

			// Since a eth tx can have many attempts, we take the number of blocks to confirm as the block number
			// of the receipt minus the block number of the first ever broadcast for this transaction.
			broadcastBefore := utils.MinKey(attempt.EthTx.EthTxAttempts, func(attempt EthTxAttempt) int64 {
				if attempt.BroadcastBeforeBlockNum != nil {
					return *attempt.BroadcastBeforeBlockNum
				}
				return 0
			})
			if broadcastBefore > 0 {
				blocksElapsed := r.BlockNumber.Int64() - broadcastBefore
				promBlocksUntilTxConfirmed.
					WithLabelValues(chainID.String()).
					Observe(float64(blocksElapsed))
			}
		}
	}
}<|MERGE_RESOLUTION|>--- conflicted
+++ resolved
@@ -290,18 +290,7 @@
 //
 // This scenario might sound unlikely but has been observed to happen multiple times in the wild on Polygon.
 func (ec *EthConfirmer) CheckConfirmedMissingReceipt(ctx context.Context) (err error) {
-<<<<<<< HEAD
-	var attempts []EthTxAttempt
-	err = ec.q.Select(&attempts,
-		`SELECT DISTINCT ON (eth_tx_attempts.eth_tx_id) eth_tx_attempts.*
-		FROM eth_tx_attempts
-		JOIN eth_txes ON eth_txes.id = eth_tx_attempts.eth_tx_id AND eth_txes.state = 'confirmed_missing_receipt'
-		WHERE evm_chain_id = $1
-		ORDER BY eth_tx_attempts.eth_tx_id ASC, eth_tx_attempts.gas_price DESC, eth_tx_attempts.gas_tip_cap DESC`,
-		ec.chainID.String())
-=======
 	attempts, err := ec.orm.FindEtxAttemptsConfirmedMissingReceipt(ec.chainID)
->>>>>>> f6c71027
 	if err != nil {
 		return err
 	}
