--- conflicted
+++ resolved
@@ -42,12 +42,6 @@
 		OperatorFactoryAddress:   asEIP155Address(set.operatorFactoryAddress),
 		RPCDefaultBatchSize:      ptr(set.rpcDefaultBatchSize),
 		RPCBlockQueryDelay:       ptr(set.blockHistoryEstimatorBlockDelay),
-<<<<<<< HEAD
-		TxReaperInterval:         models.MustNewDuration(set.ethTxReaperInterval),
-		TxReaperThreshold:        models.MustNewDuration(set.ethTxReaperThreshold),
-		TxResendAfterThreshold:   models.MustNewDuration(set.ethTxResendAfterThreshold),
-		UseForwarders:            ptr(set.useForwarders),
-=======
 		Transactions: &v2.Transactions{
 			ForwardersEnabled:    ptr(set.useForwarders),
 			MaxInFlight:          ptr(set.maxInFlightTransactions),
@@ -56,7 +50,6 @@
 			ReaperThreshold:      models.MustNewDuration(set.ethTxReaperThreshold),
 			ResendAfterThreshold: models.MustNewDuration(set.ethTxResendAfterThreshold),
 		},
->>>>>>> 254fa94b
 		BalanceMonitor: &v2.BalanceMonitor{
 			Enabled: ptr(set.balanceMonitorEnabled),
 		},
@@ -85,16 +78,9 @@
 				Keeper: set.gasLimitKeeperJobType,
 			},
 			BlockHistory: &v2.BlockHistoryEstimator{
-<<<<<<< HEAD
-				BatchSize:                 ptr(set.blockHistoryEstimatorBatchSize),
-				BlockHistorySize:          ptr(set.blockHistoryEstimatorBlockHistorySize),
-				EIP1559FeeCapBufferBlocks: set.blockHistoryEstimatorEIP1559FeeCapBufferBlocks,
-				TransactionPercentile:     ptr(set.blockHistoryEstimatorTransactionPercentile),
-=======
 				BatchSize:             ptr(set.blockHistoryEstimatorBatchSize),
 				BlockHistorySize:      ptr(set.blockHistoryEstimatorBlockHistorySize),
 				TransactionPercentile: ptr(set.blockHistoryEstimatorTransactionPercentile),
->>>>>>> 254fa94b
 			},
 		},
 		HeadTracker: &v2.HeadTracker{
